// Copyright (c) Improbable Worlds Ltd, All Rights Reserved

#pragma once

#include "CoreMinimal.h"
#include "Engine/GameInstance.h"
#include "SpatialGameInstance.generated.h"

DECLARE_LOG_CATEGORY_EXTERN(LogSpatialGDK, Log, All);

/**
*
*/
UCLASS()
class SPATIALGDK_API USpatialGameInstance : public UGameInstance
{
	GENERATED_BODY()

public:
#if WITH_EDITOR
	virtual FGameInstancePIEResult StartPlayInEditorGameInstance(ULocalPlayer* LocalPlayer, const FGameInstancePIEParameters& Params) override;
#endif
	virtual void StartGameInstance() override;

protected:
<<<<<<< HEAD
	bool HasSpatialNetDriver() const;
=======
	// Checks whether the current net driver is a USpatialNetDriver.
	// Can be used to decide whether to use Unreal networking or SpatialOS networking.
	bool HasSpatialNetDriver() const;
	// Helper function that bypasses some of the Unreal flow (which won't work with the SpatialOS model) when launching a new game as a client.
>>>>>>> 801d9524
	bool StartGameInstance_SpatialGDKClient(FString& Error);
};<|MERGE_RESOLUTION|>--- conflicted
+++ resolved
@@ -23,13 +23,9 @@
 	virtual void StartGameInstance() override;
 
 protected:
-<<<<<<< HEAD
-	bool HasSpatialNetDriver() const;
-=======
 	// Checks whether the current net driver is a USpatialNetDriver.
 	// Can be used to decide whether to use Unreal networking or SpatialOS networking.
 	bool HasSpatialNetDriver() const;
 	// Helper function that bypasses some of the Unreal flow (which won't work with the SpatialOS model) when launching a new game as a client.
->>>>>>> 801d9524
 	bool StartGameInstance_SpatialGDKClient(FString& Error);
 };