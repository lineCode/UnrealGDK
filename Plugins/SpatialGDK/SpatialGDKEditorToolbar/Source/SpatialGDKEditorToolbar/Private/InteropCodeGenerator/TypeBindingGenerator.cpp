--- conflicted
+++ resolved
@@ -175,18 +175,11 @@
 			Writer.BeginScope();
 			Writer.Printf(R"""(
 				TArray<uint8> ValueData;
-<<<<<<< HEAD
-				FSpatialMemoryWriter ValueDataWriter(PackageMap, ValueData);
-				bool Success;
-				(const_cast<%s&>(%s)).NetSerialize(ValueDataWriter, PackageMap, Success);
-				%s(std::string(reinterpret_cast<char*>(ValueData.GetData()), ValueData.Num()));)""", *Struct->GetStructCPPName(), *PropertyValue, *Update);
-=======
 				FMemoryWriter ValueDataWriter(ValueData);
 				bool bSuccess = true;
 				(const_cast<%s&>(%s)).NetSerialize(ValueDataWriter, PackageMap, bSuccess);
 				checkf(bSuccess, TEXT("NetSerialize on %s failed."));
 				%s(std::string(reinterpret_cast<char*>(ValueData.GetData()), ValueData.Num()));)""", *Struct->GetStructCPPName(), *PropertyValue, *Struct->GetStructCPPName(), *Update);
->>>>>>> 801d9524
 			Writer.End();
 		}
 		else
@@ -376,16 +369,10 @@
 				auto& ValueDataStr = %s;
 				TArray<uint8> ValueData;
 				ValueData.Append(reinterpret_cast<const uint8*>(ValueDataStr.data()), ValueDataStr.size());
-<<<<<<< HEAD
-				FSpatialMemoryReader ValueDataReader(PackageMap, ValueData);
-				bool bSuccess;
-				%s.NetSerialize(ValueDataReader, PackageMap, bSuccess);)""", *Update, *PropertyValue);
-=======
 				FMemoryReader ValueDataReader(ValueData);
 				bool bSuccess = true;
 				%s.NetSerialize(ValueDataReader, PackageMap, bSuccess);
 				checkf(bSuccess, TEXT("NetSerialize on %s failed."));)""", *Update, *PropertyValue, *PropertyType);
->>>>>>> 801d9524
 			Writer.End();
 		}
 		else
