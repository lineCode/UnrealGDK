--- conflicted
+++ resolved
@@ -152,16 +152,14 @@
 	for (TFieldIterator<UProperty> It(Type); It; ++It)
 	{
 		UProperty* Property = *It;
-<<<<<<< HEAD
-
+
+		// Sahil - WTF?
 		// Josh - Multicast delegates are local and not replicated. NetMulticast is the RPC.
 		if (Property->IsA<UMulticastDelegateProperty>())
 		{
 			UE_LOG(LogSpatialGDKInteropCodeGenerator, Verbose, TEXT("%s - multicast delegate property, skipping"), *Property->GetName());
 			continue;
 		}
-=======
->>>>>>> 801d9524
 		
 		// Create property node and add it to the AST.
 		TSharedPtr<FUnrealProperty> PropertyNode = MakeShared<FUnrealProperty>();
