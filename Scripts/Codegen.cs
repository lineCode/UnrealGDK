using System.IO;
using System.Linq;

namespace Improbable
{
    public static class Codegen
    {
        public static void Main(string[] args)
        {
<<<<<<< HEAD
// IMPROBABLE: giray changing hardcoded Game folder to Scavengers
            Common.EnsureDirectoryEmpty(@"Scavengers\Source\SpatialGDK\Generated\Cpp");
            Common.EnsureDirectoryEmpty(@"Scavengers\Intermediate\Improbable\Json");

            var files = Directory.GetFiles(@"spatial\schema", "*.schema", SearchOption.AllDirectories).Union(
                Directory.GetFiles(@"Scavengers\Binaries\ThirdParty\Improbable\Programs\schema", "*.schema",
=======
            Common.EnsureDirectoryEmpty(@"Intermediate\Improbable\Json");

            // Back compat: ensure that the standard schema is available for the `spatial upload` command.
            // It's distributed with the CodeGenerator, so it's copied from there into the expected location.
            Common.RunRedirected(@"Scripts\DiffCopy.bat", new[]
            {
                @"Binaries\ThirdParty\Improbable\Programs\schema",
                @"..\spatial\build\dependencies\schema\standard_library"
            });

            var files = Directory.GetFiles(@"..\spatial\schema", "*.schema", SearchOption.AllDirectories).Union(
                Directory.GetFiles(@"Binaries\ThirdParty\Improbable\Programs\schema", "*.schema",
>>>>>>> 801d9524
                    SearchOption.AllDirectories));

            string intermediateSchemaCompilerDirectory = Path.GetFullPath(Path.Combine("Intermediate/Improbable/", Path.GetRandomFileName()));
            Directory.CreateDirectory(intermediateSchemaCompilerDirectory);
            var arguments = new[]
            {
<<<<<<< HEAD
                @"--cpp_out=Scavengers\Source\SpatialGDK\Generated\Cpp",
                @"--ast_json_out=Scavengers\Intermediate\Improbable\Json",
                @"--schema_path=spatial\schema",
                @"--schema_path=Scavengers\Binaries\ThirdParty\Improbable\Programs\schema"
            }.Union(files);

            Common.RunRedirected(@"Scavengers\Binaries\ThirdParty\Improbable\Programs\schema_compiler.exe", arguments);
            Common.RunRedirected(@"Scavengers\Binaries\ThirdParty\Improbable\Programs\UnrealCodeGenerator.exe", new[]
            {
                @"--json-dir=Scavengers/Intermediate/Improbable/Json",
                @"--output-dir=Scavengers/Source/SpatialGDK/Generated/UClasses"
=======
                $"--cpp_out={intermediateSchemaCompilerDirectory}",
                @"--ast_json_out=Intermediate\Improbable\Json",
                @"--schema_path=..\spatial\schema",
                @"--schema_path=Binaries\ThirdParty\Improbable\Programs\schema"
            }.Union(files);

            Common.RunRedirected(@"Binaries\ThirdParty\Improbable\Programs\schema_compiler.exe", arguments);

            Common.RunRedirected(@"Scripts\DiffCopy.bat", new[]
            {
                $"{intermediateSchemaCompilerDirectory}",
                @"Source\SpatialGDK\Generated\Cpp"
            });

            string intermediateUnrealCodegenDirectory = Path.Combine("Intermediate/Improbable/", Path.GetRandomFileName());
            Directory.CreateDirectory(intermediateUnrealCodegenDirectory);
            Common.RunRedirected(@"Binaries\ThirdParty\Improbable\Programs\UnrealCodeGenerator.exe", new[]
            {
                @"--json-dir=Intermediate/Improbable/Json",
                $"--output-dir={intermediateUnrealCodegenDirectory}"
            });
            Common.RunRedirected(@"Scripts\DiffCopy.bat", new[]
            {
                $"{intermediateUnrealCodegenDirectory}",
                @"Source/SpatialGDK/Generated/UClasses"
>>>>>>> 801d9524
            });
        }
    }
}<|MERGE_RESOLUTION|>--- conflicted
+++ resolved
@@ -7,14 +7,6 @@
     {
         public static void Main(string[] args)
         {
-<<<<<<< HEAD
-// IMPROBABLE: giray changing hardcoded Game folder to Scavengers
-            Common.EnsureDirectoryEmpty(@"Scavengers\Source\SpatialGDK\Generated\Cpp");
-            Common.EnsureDirectoryEmpty(@"Scavengers\Intermediate\Improbable\Json");
-
-            var files = Directory.GetFiles(@"spatial\schema", "*.schema", SearchOption.AllDirectories).Union(
-                Directory.GetFiles(@"Scavengers\Binaries\ThirdParty\Improbable\Programs\schema", "*.schema",
-=======
             Common.EnsureDirectoryEmpty(@"Intermediate\Improbable\Json");
 
             // Back compat: ensure that the standard schema is available for the `spatial upload` command.
@@ -27,26 +19,12 @@
 
             var files = Directory.GetFiles(@"..\spatial\schema", "*.schema", SearchOption.AllDirectories).Union(
                 Directory.GetFiles(@"Binaries\ThirdParty\Improbable\Programs\schema", "*.schema",
->>>>>>> 801d9524
                     SearchOption.AllDirectories));
 
             string intermediateSchemaCompilerDirectory = Path.GetFullPath(Path.Combine("Intermediate/Improbable/", Path.GetRandomFileName()));
             Directory.CreateDirectory(intermediateSchemaCompilerDirectory);
             var arguments = new[]
             {
-<<<<<<< HEAD
-                @"--cpp_out=Scavengers\Source\SpatialGDK\Generated\Cpp",
-                @"--ast_json_out=Scavengers\Intermediate\Improbable\Json",
-                @"--schema_path=spatial\schema",
-                @"--schema_path=Scavengers\Binaries\ThirdParty\Improbable\Programs\schema"
-            }.Union(files);
-
-            Common.RunRedirected(@"Scavengers\Binaries\ThirdParty\Improbable\Programs\schema_compiler.exe", arguments);
-            Common.RunRedirected(@"Scavengers\Binaries\ThirdParty\Improbable\Programs\UnrealCodeGenerator.exe", new[]
-            {
-                @"--json-dir=Scavengers/Intermediate/Improbable/Json",
-                @"--output-dir=Scavengers/Source/SpatialGDK/Generated/UClasses"
-=======
                 $"--cpp_out={intermediateSchemaCompilerDirectory}",
                 @"--ast_json_out=Intermediate\Improbable\Json",
                 @"--schema_path=..\spatial\schema",
@@ -72,7 +50,6 @@
             {
                 $"{intermediateUnrealCodegenDirectory}",
                 @"Source/SpatialGDK/Generated/UClasses"
->>>>>>> 801d9524
             });
         }
     }
