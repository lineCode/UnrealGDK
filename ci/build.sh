--- conflicted
+++ resolved
@@ -114,24 +114,10 @@
 
 markEndOfBlock "Build CodeGeneration"
 
-<<<<<<< HEAD
-#####
-# Process build scripts.
-#####
-
-markStartOfBlock "Process build scripts"
-
-cp -a "build_scripts/."                                                    "${UNREAL_GDK_DIR}/Scripts"
-sed -i "s/%core_sdk_version%/${PINNED_CORE_SDK_VERSION}/g"                 "${UNREAL_GDK_DIR}/Scripts/"spatialos.*.build.json
-
-markEndOfBlock "Process build scripts"
-
 markStartOfBlock "Run Tests (Temporary hack)"
 
 ./ci/test.sh
 
 markEndOfBlock "Run Tests (Temporary hack)"
 
-=======
->>>>>>> 3fcd01ec
 markEndOfBlock "$0"