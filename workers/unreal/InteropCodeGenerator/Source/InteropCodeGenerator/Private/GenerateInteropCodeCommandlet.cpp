// Copyright (c) Improbable Worlds Ltd, All Rights Reserved

#include "GenerateInteropCodeCommandlet.h"

#include "CodeWriter.h"

// For GenerateSchemaFromClass
#include "Net/DataReplication.h"
#include "GameFramework/Character.h"
#include "Misc/FileHelper.h"
#include "Components/ArrowComponent.h"
#include "Net/RepLayout.h"

namespace
{
struct FPropertyInfo
{
	UProperty* Property;
	ERepLayoutCmdType Type;
	// Properties that were traversed to reach this property, including the property itself.
	TArray<UProperty*> Chain;

	bool operator==(const FPropertyInfo& Other) const
	{
		return Property == Other.Property && Type == Other.Type && Chain == Other.Chain;
	}
};

struct FFunctionSignature
{
	FString Type;
	FString Name;
	FString Params;

	FString Declaration()
	{
		return FString::Printf(TEXT("%s %s%s;"), *Type, *Name, *Params);
	}

	FString Definition(const FString& TypeName)
	{
		return FString::Printf(TEXT("%s %s::%s%s"), *Type, *TypeName, *Name, *Params);
	}
};

struct FRepLayoutEntry
{
	UProperty* Property;
	UProperty* Parent;
	TArray<UProperty*> Chain;
	ELifetimeCondition Condition;
	ERepLayoutCmdType Type;
	int32 Handle;
	int32 Offset;
};

struct FReplicatedPropertyInfo
{
	FRepLayoutEntry Entry;
	// Usually a singleton list containing the PropertyInfo this RepLayoutEntry refers to.
	// In some cases (such as a struct within a struct), this can refer to many properties in schema.
	TArray<FPropertyInfo> PropertyList;
};

enum EReplicatedPropertyGroup
{
	REP_SingleClient,
	REP_MultiClient
};

struct FPropertyLayout
{
	TMap<EReplicatedPropertyGroup, TArray<FReplicatedPropertyInfo>> ReplicatedProperties;
	TArray<FPropertyInfo> CompleteProperties;
};

FString GetLifetimeConditionAsString(ELifetimeCondition Condition)
{
	const UEnum* EnumPtr = FindObject<UEnum>(ANY_PACKAGE, TEXT("ELifetimeCondition"), true);
	if (!EnumPtr)
	{
		return FString("Invalid");
	}
	return EnumPtr->GetNameByValue((int64)Condition).ToString();
}

FString GetReplicatedPropertyGroupName(EReplicatedPropertyGroup Group)
{
	return Group == REP_SingleClient ? TEXT("SingleClient") : TEXT("MultiClient");
}

FString PropertySchemaName(UProperty* Property)
{
	FString FullPath = Property->GetFullGroupName(false);
	FullPath.ReplaceInline(TEXT("."), TEXT("_"));
	FullPath.ReplaceInline(SUBOBJECT_DELIMITER, TEXT("_"));
	FullPath.ToLowerInline();
	return FullPath;
}

FString PropertyGeneratedName(UProperty* Property)
{
	FString SchemaName = PropertySchemaName(Property);
	SchemaName[0] = FChar::ToUpper(SchemaName[0]);
	return SchemaName;
}

FString PropertyGeneratedName(const FString& SchemaName)
{
	TArray<FString> ScopeNames;
	SchemaName.ParseIntoArray(ScopeNames, TEXT("_"), false);
	FString GeneratedName;
	for (auto Scope : ScopeNames)
	{
		Scope[0] = FChar::ToUpper(Scope[0]);
		GeneratedName += Scope;
	}
	return GeneratedName;
}

ERepLayoutCmdType PropertyToRepLayoutType(UProperty* Property)
{
	UProperty * UnderlyingProperty = Property;
	if (UEnumProperty * EnumProperty = Cast< UEnumProperty >(Property))
	{
		UnderlyingProperty = EnumProperty->GetUnderlyingProperty();
	}

	// Try to special case to custom types we know about
	if (UnderlyingProperty->IsA(UStructProperty::StaticClass()))
	{
		UStructProperty * StructProp = Cast< UStructProperty >(UnderlyingProperty);
		UScriptStruct * Struct = StructProp->Struct;
		if (Struct->GetFName() == NAME_Vector)
		{
			return REPCMD_PropertyVector;
		}
		else if (Struct->GetFName() == NAME_Rotator)
		{
			return REPCMD_PropertyRotator;
		}
		else if (Struct->GetFName() == NAME_Plane)
		{
			return  REPCMD_PropertyPlane;
		}
		else if (Struct->GetName() == TEXT("Vector_NetQuantize100"))
		{
			return REPCMD_PropertyVector100;
		}
		else if (Struct->GetName() == TEXT("Vector_NetQuantize10"))
		{
			return REPCMD_PropertyVector10;
		}
		else if (Struct->GetName() == TEXT("Vector_NetQuantizeNormal"))
		{
			return REPCMD_PropertyVectorNormal;
		}
		else if (Struct->GetName() == TEXT("Vector_NetQuantize"))
		{
			return REPCMD_PropertyVectorQ;
		}
		else if (Struct->GetName() == TEXT("UniqueNetIdRepl"))
		{
			return REPCMD_PropertyNetId;
		}
		else if (Struct->GetName() == TEXT("RepMovement"))
		{
			return REPCMD_RepMovement;
		}
		else
		{
			return REPCMD_Property;
		}
	}
	else if (UnderlyingProperty->IsA(UBoolProperty::StaticClass()))
	{
		return REPCMD_PropertyBool;
	}
	else if (UnderlyingProperty->IsA(UFloatProperty::StaticClass()))
	{
		return REPCMD_PropertyFloat;
	}
	else if (UnderlyingProperty->IsA(UIntProperty::StaticClass()))
	{
		return REPCMD_PropertyInt;
	}
	else if (UnderlyingProperty->IsA(UByteProperty::StaticClass()))
	{
		return REPCMD_PropertyByte;
	}
	else if (UnderlyingProperty->IsA(UObjectPropertyBase::StaticClass()))
	{
		return REPCMD_PropertyObject;
	}
	else if (UnderlyingProperty->IsA(UNameProperty::StaticClass()))
	{
		return REPCMD_PropertyName;
	}
	else if (UnderlyingProperty->IsA(UUInt32Property::StaticClass()))
	{
		return REPCMD_PropertyUInt32;
	}
	else if (UnderlyingProperty->IsA(UUInt64Property::StaticClass()))
	{
		return REPCMD_PropertyUInt64;
	}
	else if (UnderlyingProperty->IsA(UStrProperty::StaticClass()))
	{
		return REPCMD_PropertyString;
	}
	else
	{
		return REPCMD_Property;
	}
}

FString RepLayoutTypeToSchemaType(ERepLayoutCmdType Type)
{
	FString DataType;
	switch (Type)
	{
	case REPCMD_DynamicArray:
	case REPCMD_Return:
		UE_LOG(LogTemp, Warning, TEXT("ENCOUNTERED A DYNAMIC ARRAY, SKIPPING"));
		break;
	case REPCMD_PropertyBool:
		DataType = TEXT("bool");
		break;
	case REPCMD_PropertyInt:
		DataType = TEXT("int32");
		break;
	case REPCMD_PropertyFloat:
		DataType = TEXT("float");
		break;
	case REPCMD_PropertyByte:
		DataType = TEXT("uint32"); // uint8 not supported in schema.
		break;
	case REPCMD_PropertyString:
	case REPCMD_PropertyName:
		DataType = TEXT("string");
		break;
	case REPCMD_PropertyUInt32:
		DataType = TEXT("uint32");
		break;
	case REPCMD_PropertyRotator:
		DataType = TEXT("UnrealFRotator");
		break;
	case REPCMD_PropertyPlane:
		DataType = TEXT("UnrealFPlane");
		break;
	case REPCMD_PropertyVector:
	case REPCMD_PropertyVector100:
	case REPCMD_PropertyVectorNormal:
	case REPCMD_PropertyVector10:
	case REPCMD_PropertyVectorQ:
		DataType = TEXT("improbable.Vector3f"); // not well supported
		break;
	case REPCMD_PropertyObject:
		DataType = TEXT("UnrealObjectRef");
		break;
	case REPCMD_PropertyNetId:
	case REPCMD_Property:
		DataType = TEXT("bytes");
		break;
	case REPCMD_PropertyUInt64:
		DataType = TEXT("bytes"); // uint64 not supported in Unreal codegen.
		break;
	case REPCMD_RepMovement:
		DataType = TEXT("bytes");
		break;
	default:
		UE_LOG(LogTemp, Warning, TEXT("UNHANDLED REPCMD Type"));
	}
	return DataType;
}

FString GetSchemaReplicatedDataName(EReplicatedPropertyGroup Group, UStruct* Type)
{
	return FString::Printf(TEXT("Unreal%s%sReplicatedData"), *Type->GetName(), *GetReplicatedPropertyGroupName(Group));
}

FString GetSchemaCompleteDataName(UStruct* Type)
{
	return FString::Printf(TEXT("Unreal%sCompleteData"), *Type->GetName());
}

FString GetFullyQualifiedName(TArray<UProperty*> Chain)
{
	TArray<FString> ChainNames;
	for (auto Prop : Chain)
	{
		ChainNames.Add(Prop->GetName().ToLower());
	}
	// Prefix is required to disambiguate between properties in the generated code and UActorComponent/UObject properties
	// which the generated code extends :troll:.
	return TEXT("field_") + FString::Join(ChainNames, TEXT("_"));
}

FString GetUnrealFieldLvalue(TArray<UProperty*> Chain)
{
	TArray<FString> ChainNames;
	for (auto Prop : Chain)
	{
		ChainNames.Add(Prop->GetName());
	}
	return TEXT("this->") + FString::Join(ChainNames, TEXT("->"));
}

// CDO - Class default object which contains Property
void VisitProperty(TArray<FPropertyInfo>& PropertyInfo, UObject* CDO, TArray<UProperty*> Stack, UProperty* Property)
{
	// Skip properties that make no sense to store in SpatialOS.
	if (Property->IsA<UMulticastDelegateProperty>())
	{
		UE_LOG(LogTemp, Warning, TEXT("%s - multicast delegate, skipping"), *Property->GetName());
		return;
	}
	if (Property->GetPropertyFlags() & CPF_Transient && !(Property->GetPropertyFlags() & CPF_Net))
	{
		UE_LOG(LogTemp, Warning, TEXT("%s - transient and not replicated, skipping"), *Property->GetName());
		return;
	}

	// Get property type.
	auto PropertyType = PropertyToRepLayoutType(Property);

	// If this property is a struct or object, we need to recurse into its properties.
	//
	// Usually, struct properties map directly to built in types like FString, or FPlane. However, custom structs map
	// directly to REPCMD_Property, so we need to make sure that it's a struct.
	if ((PropertyType == REPCMD_Property && Property->IsA<UStructProperty>()) ||
		(PropertyType == REPCMD_PropertyObject && Property->IsA<UObjectProperty>()))
	{
		// Get struct/class of property value.
		UStruct* PropertyValueStruct;
		if (PropertyType != REPCMD_PropertyObject)
		{ // UStruct property
			PropertyValueStruct = Cast<UStructProperty>(Property)->Struct;
		}
		else
		{ // UObject property
			UObjectProperty* ObjectProperty = Cast<UObjectProperty>(Property);
			UClass* PropertyValueClass = nullptr;

			// Obtain the class of the UObject property value.
			if (CDO)
			{
				// If we have the CDO, resolve the actual type pointed to by the pointer (to deal with polymorphism).
				UObject* Value = ObjectProperty->GetPropertyValue_InContainer(CDO);
				if (Value)
				{
					// If this is an editor-only property, skip it.
					if (Value->IsEditorOnly())
					{
						UE_LOG(LogTemp, Warning, TEXT("%s - editor only, skipping"), *Property->GetName());
						return;
					}

					// Make sure the owner of the property value is the CDO, otherwise this is a weak reference.
					if (Value->GetOuter() == CDO)
					{
						UE_LOG(LogTemp, Warning, TEXT("Property Class: %s Instance Class: %s"), *ObjectProperty->PropertyClass->GetName(), *Value->GetClass()->GetName());
						PropertyValueClass = Value->GetClass();
					}
					else
					{
						// The values outer is not us, store as weak reference.
						UE_LOG(LogTemp, Warning, TEXT("%s - %s weak reference (outer not this)"), *Property->GetName(), *ObjectProperty->PropertyClass->GetName());
					}
				}
				else
				{
					// If value is not set, then we clearly don't own it.
					UE_LOG(LogTemp, Warning, TEXT("%s - %s weak reference (null init)"), *Property->GetName(), *ObjectProperty->PropertyClass->GetName());
				}
			}
			else
			{
				// If we don't have a CDO, then this is a struct with a UObject property. In this case, the Struct will never be the owner.
				UE_LOG(LogTemp, Warning, TEXT("%s - %s weak reference (object inside struct)"), *Property->GetName(), *ObjectProperty->PropertyClass->GetName());
			}

			// Skip this property if it make no sense to store in SpatialOS.
			if (PropertyValueClass)
			{
				if (PropertyValueClass->IsChildOf<UClass>())
				{
					return;
				}
				if (!(PropertyValueClass->GetClassFlags() & CLASS_DefaultToInstanced))
				{
					UE_LOG(LogTemp, Warning, TEXT("%s - %s not instanced, skipping"), *Property->GetName(), *PropertyValueClass->GetName());
					return;
				}
				if (PropertyValueClass->IsChildOf(FTickFunction::StaticStruct()))
				{
					return;
				}
			}

			// Upcast property value type to struct.
			PropertyValueStruct = PropertyValueClass;
		}

		// If PropertyValueStruct is not nullptr, this property is an owning reference to the value.
		if (PropertyValueStruct)
		{
			// Instantiate CDO of this struct if it's a class.
			UObject* PropertyValueClassCDO = nullptr;
			if (Cast<UClass>(PropertyValueStruct) != nullptr)
			{
				PropertyValueClassCDO = Cast<UClass>(PropertyValueStruct)->GetDefaultObject();
			}

			// Recurse into properties.
			TArray<UProperty*> NewStack(Stack);
			NewStack.Add(Property);
			for (TFieldIterator<UProperty> It(PropertyValueStruct); It; ++It)
			{
				VisitProperty(PropertyInfo, PropertyValueClassCDO, NewStack, *It);
			}
			return;
		}

		// If PropertyValueStruct is nullptr, fall through to the weak reference case generated by
		// RepLayoutTypeToSchemaType.
	}

	Stack.Add(Property);
	PropertyInfo.Add({
		Property,
		PropertyType,
		Stack
		});
}

// Generates code to copy an Unreal PropertyValue into a SpatialOS component update.
void GenerateUnrealToSchemaConversion(FCodeWriter& Writer, const FString& Update, TArray<UProperty*> PropertyChain, const FString& PropertyValue, int32 Handle)
{
	// Get result type.
	UProperty* Property = PropertyChain[PropertyChain.Num() - 1];
	FString SpatialValueSetter = Update + TEXT(".set_") + GetFullyQualifiedName(PropertyChain);

	if (UEnumProperty* EnumProperty = Cast<UEnumProperty>(Property))
	{
		Writer.Print(FString::Printf(TEXT("// UNSUPPORTED UEnumProperty - %s = %s;"), *SpatialValueSetter, *PropertyValue));
		//Writer.Print(FString::Printf(TEXT("auto Underlying = %s.GetValue()"), *PropertyValue));
		//return GenerateUnrealToSchemaConversion(Writer, EnumProperty->GetUnderlyingProperty(), TEXT("Underlying"), ResultName, Handle);
	}

	// Try to special case to custom types we know about
	if (Property->IsA(UStructProperty::StaticClass()))
	{
		UStructProperty * StructProp = Cast<UStructProperty>(Property);
		UScriptStruct * Struct = StructProp->Struct;
		if (Struct->GetFName() == NAME_Vector ||
			Struct->GetName() == TEXT("Vector_NetQuantize100") ||
			Struct->GetName() == TEXT("Vector_NetQuantize10") ||
			Struct->GetName() == TEXT("Vector_NetQuantizeNormal") ||
			Struct->GetName() == TEXT("Vector_NetQuantize"))
		{
			Writer.Print(FString::Printf(TEXT("%s(improbable::Vector3f(%s.X, %s.Y, %s.Z));"), *SpatialValueSetter, *PropertyValue, *PropertyValue, *PropertyValue));
		}
		else if (Struct->GetFName() == NAME_Rotator)
		{
			Writer.Print(FString::Printf(TEXT("%s(improbable::unreal::UnrealFRotator(%s.Yaw, %s.Pitch, %s.Roll));"), *SpatialValueSetter, *PropertyValue, *PropertyValue, *PropertyValue));
		}
		else if (Struct->GetFName() == NAME_Plane)
		{
			Writer.Print(FString::Printf(TEXT("%s(improbable::unreal::UnrealFPlane(%s.X, %s.Y, %s.Z, %s.W));"), *SpatialValueSetter, *PropertyValue, *PropertyValue, *PropertyValue, *PropertyValue));
		}
		else if (Struct->GetName() == TEXT("UniqueNetIdRepl"))
		{
			Writer.Print(FString::Printf(TEXT("// UNSUPPORTED UniqueNetIdRepl - %s = %s;"), *SpatialValueSetter, *PropertyValue));
		}
		else if (Struct->GetName() == TEXT("RepMovement"))
		{
			Writer.Print(FString::Printf(TEXT(R"""(
				TArray<uint8> ValueData;
				FMemoryWriter ValueDataWriter(ValueData);
				bool Success;
				%s.NetSerialize(ValueDataWriter, nullptr, Success);
				%s(std::string((char*)ValueData.GetData(), ValueData.Num()));)"""), *PropertyValue, *SpatialValueSetter));
		}
		else
		{
			for (TFieldIterator<UProperty> It(Struct); It; ++It)
			{
				Writer.Print(TEXT("{")).Indent();
				TArray<UProperty*> NewChain = PropertyChain;
				NewChain.Add(*It);
				GenerateUnrealToSchemaConversion(Writer, Update, NewChain, PropertyValue + TEXT(".") + (*It)->GetNameCPP(), Handle);
				Writer.Outdent().Print(TEXT("}"));
			}
		}
	}
	else if (Property->IsA(UBoolProperty::StaticClass()))
	{
		Writer.Print(FString::Printf(TEXT("%s(%s != 0);"), *SpatialValueSetter, *PropertyValue));
	}
	else if (Property->IsA(UFloatProperty::StaticClass()))
	{
		Writer.Print(FString::Printf(TEXT("%s(%s);"), *SpatialValueSetter, *PropertyValue));
	}
	else if (Property->IsA(UIntProperty::StaticClass()))
	{
		Writer.Print(FString::Printf(TEXT("%s(%s);"), *SpatialValueSetter, *PropertyValue));
	}
	else if (Property->IsA(UByteProperty::StaticClass()))
	{
		Writer.Print(FString::Printf(TEXT("%s(uint32_t(%s));"), *SpatialValueSetter, *PropertyValue));
	}
	else if (Property->IsA(UObjectPropertyBase::StaticClass()))
	{
		Writer.Print(TEXT("improbable::unreal::UnrealObjectRef UObjectRef = PackageMap->GetUnrealObjectRefFromNetGUID(NetGUID);"));
		Writer.Print(TEXT("if (UObjectRef.entity() == 0)"));
		Writer.Print(TEXT("{"));
		Writer.Indent();
		Writer.Print(FString::Printf(TEXT("PackageMap->AddPendingObjRef(%s, Channel, %d);"), *PropertyValue, Handle));
		Writer.Print(TEXT("break;"));
		Writer.Outdent();
		Writer.Print(TEXT("}"));
		Writer.Print(FString::Printf(TEXT("%s(UObjectRef);"), *SpatialValueSetter));
	}
	else if (Property->IsA(UNameProperty::StaticClass()))
	{
		Writer.Print(FString::Printf(TEXT("%s(TCHAR_TO_UTF8(*%s.ToString()));"), *SpatialValueSetter, *PropertyValue));
	}
	else if (Property->IsA(UUInt32Property::StaticClass()))
	{
		Writer.Print(FString::Printf(TEXT("%s(uint32_t(%s));"), *SpatialValueSetter, *PropertyValue));
	}
	else if (Property->IsA(UUInt64Property::StaticClass()))
	{
		Writer.Print(FString::Printf(TEXT("%s(uint64_t(%s));"), *SpatialValueSetter, *PropertyValue));
	}
	else if (Property->IsA(UStrProperty::StaticClass()))
	{
		Writer.Print(FString::Printf(TEXT("%s(TCHAR_TO_UTF8(*%s));"), *SpatialValueSetter, *PropertyValue));
	}
	else
	{
		Writer.Print(TEXT("// UNSUPPORTED"));
	}
}

// Generates code to read a property in a SpatialOS component update and copy it to an Unreal PropertyValue.
void GenerateSchemaToUnrealConversion(FCodeWriter& Writer, const FString& Update, TArray<UProperty*> PropertyChain, const FString& PropertyValue, const FString& PropertyType)
{
	// Get result type.
	UProperty* Property = PropertyChain[PropertyChain.Num() - 1];
	FString SpatialValue = FString::Printf(TEXT("*(%s.%s().data())"), *Update, *GetFullyQualifiedName(PropertyChain));

	if (UEnumProperty* EnumProperty = Cast<UEnumProperty>(Property))
	{
		Writer.Print(FString::Printf(TEXT("// UNSUPPORTED (Enum) - %s %s;"), *PropertyValue, *SpatialValue));
		//Writer.Print(FString::Printf(TEXT("auto Underlying = %s.GetValue()"), *PropertyValue));
		//return GenerateUnrealToSchemaConversion(Writer, EnumProperty->GetUnderlyingProperty(), TEXT("Underlying"), ResultName);
	}

	// Try to special case to custom types we know about
	if (Property->IsA(UStructProperty::StaticClass()))
	{
		UStructProperty * StructProp = Cast<UStructProperty>(Property);
		UScriptStruct * Struct = StructProp->Struct;
		if (Struct->GetFName() == NAME_Vector ||
			Struct->GetName() == TEXT("Vector_NetQuantize100") ||
			Struct->GetName() == TEXT("Vector_NetQuantize10") ||
			Struct->GetName() == TEXT("Vector_NetQuantizeNormal") ||
			Struct->GetName() == TEXT("Vector_NetQuantize"))
		{
			Writer.Print(FString::Printf(TEXT("auto& Vector = %s;"), *SpatialValue));
			Writer.Print(FString::Printf(TEXT("%s.X = Vector.x();"), *PropertyValue));
			Writer.Print(FString::Printf(TEXT("%s.Y = Vector.y();"), *PropertyValue));
			Writer.Print(FString::Printf(TEXT("%s.Z = Vector.z();"), *PropertyValue));
		}
		else if (Struct->GetFName() == NAME_Rotator)
		{
			Writer.Print(FString::Printf(TEXT("auto& Rotator = %s;"), *SpatialValue));
			Writer.Print(FString::Printf(TEXT("%s.Yaw = Rotator.yaw();"), *PropertyValue));
			Writer.Print(FString::Printf(TEXT("%s.Pitch = Rotator.pitch();"), *PropertyValue));
			Writer.Print(FString::Printf(TEXT("%s.Roll = Rotator.roll();"), *PropertyValue));
		}
		else if (Struct->GetFName() == NAME_Plane)
		{
			Writer.Print(FString::Printf(TEXT("auto& Plane = %s;"), *SpatialValue));
			Writer.Print(FString::Printf(TEXT("%s.X = Plane.x();"), *PropertyValue));
			Writer.Print(FString::Printf(TEXT("%s.Y = Plane.y();"), *PropertyValue));
			Writer.Print(FString::Printf(TEXT("%s.Z = Plane.z();"), *PropertyValue));
			Writer.Print(FString::Printf(TEXT("%s.W = Plane.w();"), *PropertyValue));
		}
		else if (Struct->GetName() == TEXT("UniqueNetIdRepl"))
		{
			Writer.Print(FString::Printf(TEXT("// UNSUPPORTED UniqueNetIdRepl- %s %s;"), *PropertyValue, *SpatialValue));
		}
		else if (Struct->GetName() == TEXT("RepMovement"))
		{
			Writer.Print(FString::Printf(TEXT(R"""(
				auto& ValueDataStr = %s;
				TArray<uint8> ValueData;
				ValueData.Append((uint8*)ValueDataStr.data(), ValueDataStr.size());
				FMemoryReader ValueDataReader(ValueData);
				bool bSuccess;
				%s.NetSerialize(ValueDataReader, nullptr, bSuccess);)"""), *SpatialValue, *PropertyValue));
		}
		else
		{
			for (TFieldIterator<UProperty> It(Struct); It; ++It)
			{
				Writer.Print(TEXT("{")).Indent();
				TArray<UProperty*> NewChain = PropertyChain;
				NewChain.Add(*It);
				GenerateSchemaToUnrealConversion(Writer, Update, NewChain, PropertyValue + TEXT(".") + (*It)->GetNameCPP(), (*It)->GetCPPType());
				Writer.Outdent().Print(TEXT("}"));
			}
		}
	}
	else if (Property->IsA(UBoolProperty::StaticClass()))
	{
		Writer.Print(FString::Printf(TEXT("%s = %s;"), *PropertyValue, *SpatialValue));
	}
	else if (Property->IsA(UFloatProperty::StaticClass()))
	{
		Writer.Print(FString::Printf(TEXT("%s = %s;"), *PropertyValue, *SpatialValue));
	}
	else if (Property->IsA(UIntProperty::StaticClass()))
	{
		Writer.Print(FString::Printf(TEXT("%s = %s;"), *PropertyValue, *SpatialValue));
	}
	else if (Property->IsA(UByteProperty::StaticClass()))
	{
		Writer.Print(TEXT(R"""(
			// Byte properties are weird, because they can also be an enum in the form TEnumAsByte<...>.
			// Therefore, the code generator needs to cast to either TEnumAsByte<...> or uint8. However,
			// as TEnumAsByte<...> only has a uint8 constructor, we need to cast the SpatialOS value into
			// uint8 first, which causes "uint8(uint8(...))" to be generated for non enum bytes.)"""));
		Writer.Print(FString::Printf(TEXT("%s = %s(uint8(%s));"), *PropertyValue, *PropertyType, *SpatialValue));
	}
	else if (Property->IsA(UObjectPropertyBase::StaticClass()))
	{
		Writer.Print(TEXT("{"));
		Writer.Indent();
		Writer.Print(FString::Printf(TEXT("improbable::unreal::UnrealObjectRef TargetObject = %s;"), *SpatialValue));
		Writer.Print(FString::Printf(TEXT("FNetworkGUID NetGUID = PackageMap->GetNetGUIDFromUnrealObjectRef(TargetObject);")));
		Writer.Print(FString::Printf(TEXT("%s = static_cast<%s>(PackageMap->GetObjectFromNetGUID(NetGUID, true));"), *PropertyValue, *PropertyType));
		Writer.Outdent().Print(TEXT("}"));
	}
	else if (Property->IsA(UNameProperty::StaticClass()))
	{
		Writer.Print(FString::Printf(TEXT("%s = FName((%s).data());"), *PropertyValue, *SpatialValue));
	}
	else if (Property->IsA(UUInt32Property::StaticClass()))
	{
		Writer.Print(FString::Printf(TEXT("%s = uint32(%s);"), *PropertyValue, *SpatialValue));
	}
	else if (Property->IsA(UUInt64Property::StaticClass()))
	{
		Writer.Print(FString::Printf(TEXT("%s = uint64(%s);"), *PropertyValue, *SpatialValue));
	}
	else if (Property->IsA(UStrProperty::StaticClass()))
	{
		Writer.Print(FString::Printf(TEXT("%s = FString(UTF8_TO_TCHAR(%s));"), *PropertyValue, *SpatialValue));
	}
	else
	{
		Writer.Print(TEXT("// UNSUPPORTED"));
	}
}

FPropertyLayout CreatePropertyLayout(UClass* Class)
{
	FPropertyLayout Layout;

	// Read the RepLayout for the class into a data structure.
	FRepLayout RepLayout;
	RepLayout.InitFromObjectClass(Class);
	TArray<TPair<int, FRepLayoutEntry>> RepLayoutProperties;
	for (int CmdIndex = 0; CmdIndex < RepLayout.Cmds.Num(); ++CmdIndex)
	{
		auto& Cmd = RepLayout.Cmds[CmdIndex];

		if (Cmd.Type == REPCMD_Return || Cmd.Type == REPCMD_DynamicArray)
			continue;

		if (Cmd.Property == nullptr)
			continue;

		// Get property and parent property from RepLayout.
		UProperty* Property = Cmd.Property;
		UProperty* ParentProperty = RepLayout.Parents[Cmd.ParentIndex].Property;
		if (ParentProperty == Property)
		{
			ParentProperty = nullptr;
		}
		TArray<UProperty*> PropertyChain;
		if (ParentProperty)
		{
			PropertyChain = { ParentProperty, Property };
		}
		else
		{
			PropertyChain = { Property };
		}

		int32 Handle = Cmd.RelativeHandle;
		RepLayoutProperties.Add(MakeTuple(Handle, FRepLayoutEntry{
			Property,
			ParentProperty,
			PropertyChain,
			RepLayout.Parents[Cmd.ParentIndex].Condition,
			(ERepLayoutCmdType)Cmd.Type,
			Handle,
			Cmd.Offset
			}));
	}

	// Recurse into class properties and build a complete property list.
	for (TFieldIterator<UProperty> It(Class); It; ++It)
	{
		VisitProperty(Layout.CompleteProperties, Class->GetDefaultObject(), {}, *It);
	}

	// Divide properties into replicated and complete properties.
	TArray<FReplicatedPropertyInfo> ReplicatedProperties;
	TArray<FPropertyInfo> CompletePropertiesToRemove;
	for (auto& Pair : RepLayoutProperties)
	{
		FRepLayoutEntry& Entry = Pair.Value;
		FReplicatedPropertyInfo Info{ Entry,{} };

		// Search for all properties with a property chain that begins with either {Parent, Property} or {Property}.
		Info.PropertyList = Layout.CompleteProperties.FilterByPredicate([Entry](const FPropertyInfo& Property)
		{
			if (Entry.Parent)
			{
				return Property.Chain.Num() >= 2 && Property.Chain[0] == Entry.Parent && Property.Chain[1] == Entry.Property;
			}
			else
			{
				return Property.Chain.Num() >= 1 && Property.Chain[0] == Entry.Property;
			}
		});
		ReplicatedProperties.Add(Info);

		// Append to the properties which need to be removed from the complete properties list.
		CompletePropertiesToRemove.Append(Info.PropertyList);
	}
	for (auto& PropertyToRemove : CompletePropertiesToRemove)
	{
		Layout.CompleteProperties.Remove(PropertyToRemove);
	}

	// Group replicated properties by single client (COND_AutonomousOnly and COND_OwnerOnly),
	// and multi-client (everything else).
	Layout.ReplicatedProperties.Add(REP_SingleClient);
	Layout.ReplicatedProperties.Add(REP_MultiClient);
	for (auto& RepProp : ReplicatedProperties)
	{
		switch (RepProp.Entry.Condition)
		{
		case COND_AutonomousOnly:
		case COND_OwnerOnly:
			Layout.ReplicatedProperties[REP_SingleClient].Add(RepProp);
			break;
		default:
			Layout.ReplicatedProperties[REP_MultiClient].Add(RepProp);
		}
	}

	return Layout;
}

void GenerateSchemaFromLayout(FCodeWriter& Writer, int ComponentId, UClass* Class, const FPropertyLayout& Layout)
{
	Writer.Print(TEXT("// Copyright (c) Improbable Worlds Ltd, All Rights Reserved"));
	Writer.Print(TEXT("// Note that this file has been generated automatically"));
	Writer.Print(TEXT("package improbable.unreal;"));
	Writer.Print();
	Writer.Print(TEXT("import \"improbable/vector3.schema\";"));
	Writer.Print(TEXT("import \"unreal/core_types.schema\";"));
	Writer.Print();

	TArray<EReplicatedPropertyGroup> RepPropertyGroups;
	Layout.ReplicatedProperties.GetKeys(RepPropertyGroups);

	// Replicated properties.
	for (EReplicatedPropertyGroup Group : RepPropertyGroups)
	{
		Writer.Print(FString::Printf(TEXT("component %s {"), *GetSchemaReplicatedDataName(Group, Class)));
		Writer.Indent();
		Writer.Print(FString::Printf(TEXT("id = %d;"), ComponentId + (int)Group + 1));
		int FieldCounter = 0;
		for (auto& RepProp : Layout.ReplicatedProperties[Group])
		{
			for (auto& Prop : RepProp.PropertyList)
			{
				FieldCounter++;
				Writer.Print(
					FString::Printf(
						TEXT("%s %s = %d; // %s"),
						*RepLayoutTypeToSchemaType(Prop.Type),
						*GetFullyQualifiedName(Prop.Chain),
						FieldCounter,
						*GetLifetimeConditionAsString(RepProp.Entry.Condition)
					)
				);
			}
		}
		Writer.Outdent().Print(TEXT("}"));
	}

	// Complete properties.
	Writer.Print(FString::Printf(TEXT("component %s {"), *GetSchemaCompleteDataName(Class)));
	Writer.Indent();
	Writer.Print(FString::Printf(TEXT("id = %d;"), ComponentId));
	int FieldCounter = 0;
	for (auto& Prop : Layout.CompleteProperties)
	{
		FieldCounter++;
		Writer.Print(
			FString::Printf(
				TEXT("%s %s = %d;"),
				*RepLayoutTypeToSchemaType(Prop.Type),
				*GetFullyQualifiedName(Prop.Chain),
				FieldCounter
			)
		);
	}
	Writer.Outdent().Print(TEXT("}"));
}

void GenerateForwardingCodeFromLayout(
	FCodeWriter& HeaderWriter,
	FCodeWriter& SourceWriter,
	FString SchemaFilename,
	FString InteropFilename,
	UClass* Class,
	const FPropertyLayout& Layout)
{
	TArray<EReplicatedPropertyGroup> RepPropertyGroups;
	Layout.ReplicatedProperties.GetKeys(RepPropertyGroups);

	FString TypeBindingName = FString::Printf(TEXT("USpatialTypeBinding_%s"), *Class->GetName());

	// Create helper function signatures.
	FFunctionSignature BuildComponentUpdateSignature;
	TMap<EReplicatedPropertyGroup, FFunctionSignature> UnrealToSpatialSignatureByGroup;
	TMap<EReplicatedPropertyGroup, FFunctionSignature> SpatialToUnrealSignatureByGroup;

	BuildComponentUpdateSignature.Type = TEXT("void");
	BuildComponentUpdateSignature.Name = TEXT("BuildSpatialComponentUpdate");
	BuildComponentUpdateSignature.Params = TEXT("(\n\tconst FPropertyChangeState& Changes,\n\tUSpatialActorChannel* Channel");
	for (EReplicatedPropertyGroup Group : RepPropertyGroups)
	{
		BuildComponentUpdateSignature.Params += FString::Printf(TEXT(",\n\timprobable::unreal::%s::Update& %sUpdate,\n\tbool& b%sUpdateChanged"),
			*GetSchemaReplicatedDataName(Group, Class),
			*GetReplicatedPropertyGroupName(Group),
			*GetReplicatedPropertyGroupName(Group),
			*GetReplicatedPropertyGroupName(Group));
	}
	BuildComponentUpdateSignature.Params += TEXT(") const");
	for (EReplicatedPropertyGroup Group : RepPropertyGroups)
	{
		UnrealToSpatialSignatureByGroup.Add(Group, {
			TEXT("void"),
			FString::Printf(TEXT("ApplyUpdateToSpatial_%s"), *GetReplicatedPropertyGroupName(Group)),
			FString::Printf(TEXT("(\n\tconst uint8* RESTRICT Data,\n\tint32 Handle,\n\tUProperty* Property,\n\tUSpatialActorChannel* Channel,\n\timprobable::unreal::%s::Update& OutUpdate) const"),
				*GetSchemaReplicatedDataName(Group, Class))
		});
		SpatialToUnrealSignatureByGroup.Add(Group, {
			TEXT("void"),
			FString::Printf(TEXT("ReceiveUpdateFromSpatial_%s"), *GetReplicatedPropertyGroupName(Group)),
			FString::Printf(TEXT("(\n\tUSpatialActorChannel* ActorChannel,\n\tconst improbable::unreal::%s::Update& Update) const"),
				*GetSchemaReplicatedDataName(Group, Class))
		});
	}

	// Forwarding code header file.
	HeaderWriter.Print(TEXT("// Copyright (c) Improbable Worlds Ltd, All Rights Reserved"));
	HeaderWriter.Print(TEXT("// Note that this file has been generated automatically"));
	HeaderWriter.Print();
	HeaderWriter.Print(TEXT("#pragma once"));
	HeaderWriter.Print();
	HeaderWriter.Print(TEXT("#include <improbable/worker.h>"));
	HeaderWriter.Print(TEXT("#include <improbable/view.h>"));
	HeaderWriter.Print(FString::Printf(TEXT("#include <unreal/generated/%s.h>"), *SchemaFilename));
	HeaderWriter.Print(TEXT("#include <unreal/core_types.h>"));
	HeaderWriter.Print(TEXT("#include \"SpatialHandlePropertyMap.h\""));
	HeaderWriter.Print(TEXT("#include \"SpatialTypeBinding.h\""));
	HeaderWriter.Print(FString::Printf(TEXT("#include \"SpatialTypeBinding_%s.generated.h\""), *Class->GetName()));
	HeaderWriter.Print();

	// Type binding class.
	HeaderWriter.Print(TEXT("UCLASS()"));
	HeaderWriter.Print(FString::Printf(TEXT("class %s : public USpatialTypeBinding"), *TypeBindingName));
	HeaderWriter.Print(TEXT("{"));
	HeaderWriter.Indent();
	HeaderWriter.Print(TEXT("GENERATED_BODY()"));
	HeaderWriter.Outdent().Print(TEXT("public:")).Indent();
	HeaderWriter.Print(TEXT(R"""(
		static const FRepHandlePropertyMap& GetHandlePropertyMap();
		void BindToView() override;
		void UnbindFromView() override;
		worker::ComponentId GetReplicatedGroupComponentId(EReplicatedPropertyGroup Group) const override;
<<<<<<< HEAD
		worker::Entity CreateActorEntity(const FVector& Position, const FString& Metadata, const FPropertyChangeState& InitialChanges) const override;
		void SendComponentUpdates(const FPropertyChangeState& Changes, const worker::EntityId& EntityId) const override;
		void ApplyQueuedStateToChannel(USpatialActorChannel* ActorChannel) override;)"""));
	HeaderWriter.Print();
=======
		worker::Entity CreateActorEntity(const FVector& Position, const FString& Metadata, const FPropertyChangeState& InitialChanges, USpatialActorChannel* Channel) const override;
		void SendComponentUpdates(const FPropertyChangeState& Changes, USpatialActorChannel* Channel, const worker::EntityId& EntityId) const override;)"""));
>>>>>>> 654bdda1
	HeaderWriter.Outdent().Print(TEXT("private:")).Indent();
	for (EReplicatedPropertyGroup Group : RepPropertyGroups)
	{
		HeaderWriter.Print(FString::Printf(TEXT("worker::Dispatcher::CallbackKey %sAddCallback;"), *GetReplicatedPropertyGroupName(Group)));
		HeaderWriter.Print(FString::Printf(TEXT("worker::Dispatcher::CallbackKey %sUpdateCallback;"), *GetReplicatedPropertyGroupName(Group)));
	}
	HeaderWriter.Print();
	HeaderWriter.Print(TEXT("// Pending updates."));
	for (EReplicatedPropertyGroup Group : RepPropertyGroups)
	{
		HeaderWriter.Print(FString::Printf(TEXT("TMap<worker::EntityId, improbable::unreal::%s::Data> Pending%sData;"),
			*GetSchemaReplicatedDataName(Group, Class),
			*GetReplicatedPropertyGroupName(Group)));
	}
	HeaderWriter.Print();
	HeaderWriter.Print(TEXT("// Helper functions."));
	HeaderWriter.Print(*BuildComponentUpdateSignature.Declaration());
	for (EReplicatedPropertyGroup Group : RepPropertyGroups)
	{
		HeaderWriter.Print(UnrealToSpatialSignatureByGroup[Group].Declaration());
	}
	for (EReplicatedPropertyGroup Group : RepPropertyGroups)
	{
		HeaderWriter.Print(SpatialToUnrealSignatureByGroup[Group].Declaration());
	}
	HeaderWriter.Outdent();
	HeaderWriter.Print(TEXT("};"));

	// Forwarding code source file.
<<<<<<< HEAD
	SourceWriter.Print(FString::Printf(TEXT(R"""(
		// Copyright (c) Improbable Worlds Ltd, All Rights Reserved
		// Note that this file has been generated automatically

=======
	SourceWriter.Print(TEXT("// Copyright (c) Improbable Worlds Ltd, All Rights Reserved"));
	SourceWriter.Print(TEXT("// Note that this file has been generated automatically"));
	SourceWriter.Print();
	SourceWriter.Print(FString::Printf(TEXT(R"""(
>>>>>>> 654bdda1
		#include "%s.h"
		#include "SpatialOS.h"
		#include "Engine.h"
		#include "SpatialActorChannel.h"
		#include "EntityBuilder.h"
		// TODO(David): Remove this once RPCs are merged, as we will no longer need a placeholder component.
		#include "improbable/player/player.h"
		#include "SpatialPackageMapClient.h"
		#include "SpatialUpdateInterop.h")"""), *InteropFilename));

	// Class implementation.
	// ===========================================

	// Handle to Property map.
	// ===========================================
	SourceWriter.Print();
	SourceWriter.Print(FString::Printf(TEXT("const FRepHandlePropertyMap& %s::GetHandlePropertyMap()"), *TypeBindingName));
	SourceWriter.Print(TEXT("{"));
	SourceWriter.Indent();
	SourceWriter.Print(TEXT("static FRepHandlePropertyMap HandleToPropertyMap;"));
	SourceWriter.Print(TEXT("if (HandleToPropertyMap.Num() == 0)"));
	SourceWriter.Print(TEXT("{")).Indent();
	SourceWriter.Print(FString::Printf(TEXT("UClass* Class = FindObject<UClass>(ANY_PACKAGE, TEXT(\"%s\"));"), *Class->GetName()));

	// Reduce into single list of properties.
	TArray<FReplicatedPropertyInfo> ReplicatedProperties;
	for (EReplicatedPropertyGroup Group : RepPropertyGroups)
	{
		ReplicatedProperties.Append(Layout.ReplicatedProperties[Group]);
	}

	for (auto& RepProp : ReplicatedProperties)
	{
		auto Handle = RepProp.Entry.Handle;
		if (RepProp.Entry.Parent)
		{
			SourceWriter.Print(FString::Printf(TEXT("HandleToPropertyMap.Add(%d, FRepHandleData{Class->FindPropertyByName(\"%s\"), nullptr, %s});"),
				Handle, *RepProp.Entry.Parent->GetName(), *GetLifetimeConditionAsString(RepProp.Entry.Condition)));
			SourceWriter.Print(FString::Printf(TEXT("HandleToPropertyMap[%d].Property = Cast<UStructProperty>(HandleToPropertyMap[%d].Parent)->Struct->FindPropertyByName(\"%s\");"),
				Handle, Handle, *RepProp.Entry.Property->GetName()));
		}
		else
		{
			SourceWriter.Print(FString::Printf(TEXT("HandleToPropertyMap.Add(%d, FRepHandleData{nullptr, Class->FindPropertyByName(\"%s\"), %s});"),
				Handle, *RepProp.Entry.Property->GetName(), *GetLifetimeConditionAsString(RepProp.Entry.Condition)));
		}
	}
	SourceWriter.Outdent().Print(TEXT("}"));
	SourceWriter.Print(TEXT("return HandleToPropertyMap;"));
	SourceWriter.Outdent();
	SourceWriter.Print(TEXT("}"));

	// BindToView
	// ===========================================
	SourceWriter.Print();
	SourceWriter.Print(FString::Printf(TEXT("void %s::BindToView()"), *TypeBindingName));
	SourceWriter.Print(TEXT("{"));
	SourceWriter.Indent();
	SourceWriter.Print(TEXT("TSharedPtr<worker::View> View = UpdateInterop->GetSpatialOS()->GetView().Pin();"));
	for (EReplicatedPropertyGroup Group : RepPropertyGroups)
	{
		// OnAddComponent.
		SourceWriter.Print(FString::Printf(TEXT("%sAddCallback = View->OnAddComponent<improbable::unreal::%s>([this]("),
			*GetReplicatedPropertyGroupName(Group),
			*GetSchemaReplicatedDataName(Group, Class)));
		SourceWriter.Indent();
		SourceWriter.Print(FString::Printf(TEXT("const worker::AddComponentOp<improbable::unreal::%s>& Op)"),
			*GetSchemaReplicatedDataName(Group, Class)));
		SourceWriter.Outdent();
		SourceWriter.Print(TEXT("{"));
		SourceWriter.Indent();
		SourceWriter.Print(FString::Printf(TEXT("auto Update = improbable::unreal::%s::Update::FromInitialData(Op.Data);"),
			*GetSchemaReplicatedDataName(Group, Class)));
		SourceWriter.Print(FString::Printf(TEXT(R"""(
			USpatialActorChannel* ActorChannel = UpdateInterop->GetClientActorChannel(Op.EntityId);
			if (ActorChannel)
			{
				ReceiveUpdateFromSpatial_%s(ActorChannel, Update);
			}
			else
			{
				Pending%sData.Add(Op.EntityId, Op.Data);
			})"""),
			*GetReplicatedPropertyGroupName(Group),
			*GetReplicatedPropertyGroupName(Group)));
		SourceWriter.Outdent();
		SourceWriter.Print(TEXT("});"));

		// OnComponentUpdate.
		SourceWriter.Print(FString::Printf(TEXT("%sUpdateCallback = View->OnComponentUpdate<improbable::unreal::%s>([this]("),
			*GetReplicatedPropertyGroupName(Group),
			*GetSchemaReplicatedDataName(Group, Class)));
		SourceWriter.Indent();
		SourceWriter.Print(FString::Printf(TEXT("const worker::ComponentUpdateOp<improbable::unreal::%s>& Op)"),
			*GetSchemaReplicatedDataName(Group, Class)));
		SourceWriter.Outdent();
		SourceWriter.Print(TEXT("{"));
		SourceWriter.Indent();
		SourceWriter.Print(FString::Printf(TEXT(R"""(
			USpatialActorChannel* ActorChannel = UpdateInterop->GetClientActorChannel(Op.EntityId);
			if (ActorChannel)
			{
				ReceiveUpdateFromSpatial_%s(ActorChannel, Op.Update);
			}
			else
			{
				Op.Update.ApplyTo(Pending%sData.FindOrAdd(Op.EntityId));
			})"""),
			*GetReplicatedPropertyGroupName(Group),
			*GetReplicatedPropertyGroupName(Group)));
		SourceWriter.Outdent();
		SourceWriter.Print(TEXT("});"));
	}
	SourceWriter.Outdent();
	SourceWriter.Print(TEXT("}"));

	// UnbindFromView
	// ===========================================
	SourceWriter.Print();
	SourceWriter.Print(FString::Printf(TEXT("void %s::UnbindFromView()"), *TypeBindingName));
	SourceWriter.Print(TEXT("{"));
	SourceWriter.Indent();
	SourceWriter.Print(TEXT("TSharedPtr<worker::View> View = UpdateInterop->GetSpatialOS()->GetView().Pin();"));
	for (EReplicatedPropertyGroup Group : RepPropertyGroups)
	{
		SourceWriter.Print(FString::Printf(TEXT("View->Remove(%sAddCallback);"), *GetReplicatedPropertyGroupName(Group)));
		SourceWriter.Print(FString::Printf(TEXT("View->Remove(%sUpdateCallback);"), *GetReplicatedPropertyGroupName(Group)));
	}
	SourceWriter.Outdent();
	SourceWriter.Print(TEXT("}"));

	// GetReplicatedGroupComponentId
	// ===========================================
	SourceWriter.Print();
	SourceWriter.Print(FString::Printf(TEXT("worker::ComponentId %s::GetReplicatedGroupComponentId(EReplicatedPropertyGroup Group) const"), *TypeBindingName));
	SourceWriter.Print(TEXT("{"));
	SourceWriter.Indent();
	SourceWriter.Print(TEXT("switch (Group)"));
	SourceWriter.Print(TEXT("{"));
	SourceWriter.Indent();
	for (EReplicatedPropertyGroup Group : RepPropertyGroups)
	{
		SourceWriter.Outdent();
		SourceWriter.Print(FString::Printf(TEXT("case GROUP_%s:"), *GetReplicatedPropertyGroupName(Group)));
		SourceWriter.Indent();
		SourceWriter.Print(FString::Printf(TEXT("return improbable::unreal::%s::ComponentId;"), *GetSchemaReplicatedDataName(Group, Class)));
	}
	SourceWriter.Outdent().Print(TEXT("default:")).Indent();
	SourceWriter.Print(TEXT("checkNoEntry();"));
	SourceWriter.Print(TEXT("return 0;"));
	SourceWriter.Outdent();
	SourceWriter.Print(TEXT("}"));
	SourceWriter.Outdent();
	SourceWriter.Print(TEXT("}"));

	// CreateActorEntity
	// ===========================================
	SourceWriter.Print();
	SourceWriter.Print(FString::Printf(TEXT("worker::Entity %s::CreateActorEntity(const FVector& Position, const FString& Metadata, const FPropertyChangeState& InitialChanges, USpatialActorChannel* Channel) const"), *TypeBindingName));
	SourceWriter.Print(TEXT("{"));
	SourceWriter.Indent();
	
	// Set up initial data.
	SourceWriter.Print(TEXT("// Setup initial data."));
	for (EReplicatedPropertyGroup Group : RepPropertyGroups)
	{
		SourceWriter.Print(FString::Printf(TEXT("improbable::unreal::%s::Data %sData;"),
			*GetSchemaReplicatedDataName(Group, Class),
			*GetReplicatedPropertyGroupName(Group)));
		SourceWriter.Print(FString::Printf(TEXT("improbable::unreal::%s::Update %sUpdate;"),
			*GetSchemaReplicatedDataName(Group, Class),
			*GetReplicatedPropertyGroupName(Group)));
		SourceWriter.Print(FString::Printf(TEXT("bool b%sUpdateChanged = false;"), *GetReplicatedPropertyGroupName(Group)));
	}
	SourceWriter.Print("BuildSpatialComponentUpdate(InitialChanges, Channel");
	SourceWriter.Indent();
	for (EReplicatedPropertyGroup Group : RepPropertyGroups)
	{
		SourceWriter.Print(FString::Printf(TEXT(", %sUpdate, b%sUpdateChanged"),
			*GetReplicatedPropertyGroupName(Group),
			*GetReplicatedPropertyGroupName(Group)));
	}
	SourceWriter.Outdent();
	SourceWriter.Print(TEXT(");"));
	for (EReplicatedPropertyGroup Group : RepPropertyGroups)
	{
		SourceWriter.Print(FString::Printf(TEXT("%sUpdate.ApplyTo(%sData);"),
			*GetReplicatedPropertyGroupName(Group),
			*GetReplicatedPropertyGroupName(Group)));
	}

	// Create Entity.
	SourceWriter.Print();
	SourceWriter.Print(TEXT(R"""(
		// Create entity.
		const improbable::Coordinates SpatialPosition = USpatialOSConversionFunctionLibrary::UnrealCoordinatesToSpatialOsCoordinatesCast(Position);
		improbable::WorkerAttributeSet UnrealWorkerAttributeSet{worker::List<std::string>{"UnrealWorker"}};
		improbable::WorkerAttributeSet UnrealClientAttributeSet{worker::List<std::string>{"UnrealClient"}};
		improbable::WorkerRequirementSet UnrealWorkerWritePermission{{UnrealWorkerAttributeSet}};
		improbable::WorkerRequirementSet UnrealClientWritePermission{{UnrealClientAttributeSet}};
		improbable::WorkerRequirementSet AnyWorkerReadPermission{{UnrealClientAttributeSet, UnrealWorkerAttributeSet}};
	)"""));
	SourceWriter.Print(TEXT("return improbable::unreal::FEntityBuilder::Begin()"));
	SourceWriter.Indent();
	SourceWriter.Print(TEXT(R"""(
		.AddPositionComponent(improbable::Position::Data{SpatialPosition}, UnrealWorkerWritePermission)
		.AddMetadataComponent(improbable::Metadata::Data{TCHAR_TO_UTF8(*Metadata)})
		.SetPersistence(true)
		.SetReadAcl(AnyWorkerReadPermission)
		.AddComponent<improbable::player::PlayerControlClient>(improbable::player::PlayerControlClient::Data{}, UnrealClientWritePermission))"""));
	for (EReplicatedPropertyGroup Group : RepPropertyGroups)
	{
		SourceWriter.Print(FString::Printf(TEXT(".AddComponent<improbable::unreal::%s>(%sData, UnrealWorkerWritePermission)"),
			*GetSchemaReplicatedDataName(Group, Class), *GetReplicatedPropertyGroupName(Group)));
	}
	SourceWriter.Print(FString::Printf(TEXT(".AddComponent<improbable::unreal::%s>(improbable::unreal::%s::Data{}, UnrealWorkerWritePermission)"),
		*GetSchemaCompleteDataName(Class), *GetSchemaCompleteDataName(Class)));
	SourceWriter.Print(TEXT(".Build();"));
	SourceWriter.Outdent();
	SourceWriter.Outdent();
	SourceWriter.Print(TEXT("}"));

	// SendComponentUpdates
	// ===========================================
	SourceWriter.Print();
	SourceWriter.Print(FString::Printf(TEXT("void %s::SendComponentUpdates(const FPropertyChangeState& Changes, USpatialActorChannel* Channel, const worker::EntityId& EntityId) const"), *TypeBindingName));
	SourceWriter.Print(TEXT("{"));
	SourceWriter.Indent();

	SourceWriter.Print(TEXT("// Build SpatialOS updates."));
	for (EReplicatedPropertyGroup Group : RepPropertyGroups)
	{
		SourceWriter.Print(FString::Printf(TEXT("improbable::unreal::%s::Update %sUpdate;"),
			*GetSchemaReplicatedDataName(Group, Class),
			*GetReplicatedPropertyGroupName(Group)));
		SourceWriter.Print(FString::Printf(TEXT("bool %sUpdateChanged = false;"), *GetReplicatedPropertyGroupName(Group)));
	}

	SourceWriter.Print("BuildSpatialComponentUpdate(Changes, Channel");
	SourceWriter.Indent();
	for (EReplicatedPropertyGroup Group : RepPropertyGroups)
	{
		SourceWriter.Print(FString::Printf(TEXT(", %sUpdate, %sUpdateChanged"),
			*GetReplicatedPropertyGroupName(Group),
			*GetReplicatedPropertyGroupName(Group)));
	}
	SourceWriter.Outdent();
	SourceWriter.Print(TEXT(");"));

	SourceWriter.Print();
	SourceWriter.Print(TEXT("// Send SpatialOS updates if anything changed."));
	SourceWriter.Print(TEXT("TSharedPtr<worker::Connection> Connection = UpdateInterop->GetSpatialOS()->GetConnection().Pin();"));
	for (EReplicatedPropertyGroup Group : RepPropertyGroups)
	{
		SourceWriter.Print(FString::Printf(TEXT("if (%sUpdateChanged)"), *GetReplicatedPropertyGroupName(Group)));
		SourceWriter.Print(TEXT("{"));
		SourceWriter.Indent();
		SourceWriter.Print(FString::Printf(TEXT("Connection->SendComponentUpdate<improbable::unreal::%s>(EntityId, %sUpdate);"),
			*GetSchemaReplicatedDataName(Group, Class),
			*GetReplicatedPropertyGroupName(Group)));
		SourceWriter.Outdent();
		SourceWriter.Print(TEXT("}"));
	}

	SourceWriter.Outdent();
	SourceWriter.Print(TEXT("}"));

	// Helper functions.
	// ===========================================

	// BuildSpatialComponentUpdate
	// ===========================================
	SourceWriter.Print();
	SourceWriter.Print(BuildComponentUpdateSignature.Definition(TypeBindingName));
	SourceWriter.Print(TEXT("{"));
	SourceWriter.Indent();
	SourceWriter.Print(TEXT(R"""(
		// Build up SpatialOS component updates.
		auto& PropertyMap = GetHandlePropertyMap();
		FChangelistIterator ChangelistIterator(Changes.Changed, 0);
		FRepHandleIterator HandleIterator(ChangelistIterator, Changes.Cmds, Changes.BaseHandleToCmdIndex, 0, 1, 0, Changes.Cmds.Num() - 1);
		while (HandleIterator.NextHandle())
		{)"""));
	SourceWriter.Indent();
	SourceWriter.Print(FString::Printf(TEXT(R"""(
		const FRepLayoutCmd& Cmd = Changes.Cmds[HandleIterator.CmdIndex];
		const uint8* Data = Changes.SourceData + HandleIterator.ArrayOffset + Cmd.Offset;
		auto& PropertyMapData = PropertyMap[HandleIterator.Handle];)""")));
	SourceWriter.Print(TEXT("UE_LOG(LogTemp, Log, TEXT(\"-> Handle: %d Property %s\"), HandleIterator.Handle, *Cmd.Property->GetName());"));

	SourceWriter.Print(TEXT("switch (GetGroupFromCondition(PropertyMapData.Condition))"));
	SourceWriter.Print(TEXT("{"));
	SourceWriter.Indent();
	for (EReplicatedPropertyGroup Group : RepPropertyGroups)
	{
		SourceWriter.Outdent();
		SourceWriter.Print(FString::Printf(TEXT("case GROUP_%s:"), *GetReplicatedPropertyGroupName(Group)));
		SourceWriter.Indent();
		SourceWriter.Print(FString::Printf(TEXT("ApplyUpdateToSpatial_%s(Data, HandleIterator.Handle, Cmd.Property, Channel, %sUpdate);"),
			*GetReplicatedPropertyGroupName(Group),
			*GetReplicatedPropertyGroupName(Group)));
		SourceWriter.Print(FString::Printf(TEXT("b%sUpdateChanged = true;"),
			*GetReplicatedPropertyGroupName(Group)));
		SourceWriter.Print(TEXT("break;"));
	}
	SourceWriter.Outdent();
	SourceWriter.Print(TEXT("}"));
	SourceWriter.Outdent();
	SourceWriter.Print(TEXT("}"));
	SourceWriter.Outdent();
	SourceWriter.Print(TEXT("}"));

	// Unreal to Spatial conversion helper functions.
	// ===========================================
	for (EReplicatedPropertyGroup Group : RepPropertyGroups)
	{
		SourceWriter.Print();
		SourceWriter.Print(UnrealToSpatialSignatureByGroup[Group].Definition(TypeBindingName));
		SourceWriter.Print(TEXT("{"));
		SourceWriter.Indent();
		if (Layout.ReplicatedProperties[Group].Num() > 0)
		{
			SourceWriter.Print(TEXT("switch (Handle)\n{"));
			SourceWriter.Indent();
			for (auto& RepProp : Layout.ReplicatedProperties[Group])
			{
				auto Handle = RepProp.Entry.Handle;
				UProperty* Property = RepProp.Entry.Property;

				SourceWriter.Print(FString::Printf(TEXT("case %d: // %s"), Handle, *GetFullyQualifiedName(RepProp.Entry.Chain)));
				SourceWriter.Print(TEXT("{"));
				SourceWriter.Indent();

				// Get unreal data by deserialising from the reader, convert and set the corresponding field in the update object.
				FString PropertyValueName = TEXT("Value");
				FString PropertyValueCppType = Property->GetCPPType();
				FString PropertyName = TEXT("Property");
				SourceWriter.Print(FString::Printf(TEXT("%s %s;"), *PropertyValueCppType, *PropertyValueName));
				//todo-giray: The reinterpret_cast below is ugly and we believe we can do this more gracefully using Property helper functions.
				if (Property->IsA(UObjectPropertyBase::StaticClass()))
				{
					SourceWriter.Print(FString::Printf(TEXT("%s = *(reinterpret_cast<%s const*>(Data));"), *PropertyValueName, *PropertyValueCppType));
					SourceWriter.Print(FString::Printf(TEXT("FNetworkGUID NetGUID = PackageMap->GetNetGUIDFromObject(%s);"), *PropertyValueName));
				}
				else
				{
					SourceWriter.Print(FString::Printf(TEXT("%s = *(reinterpret_cast<const %s*>(Data));"), *PropertyValueName, *PropertyValueCppType));
				}
				SourceWriter.Print();
				GenerateUnrealToSchemaConversion(SourceWriter, TEXT("OutUpdate"), RepProp.Entry.Chain, PropertyValueName, Handle);
				SourceWriter.Print(TEXT("break;"));
				SourceWriter.Outdent();
				SourceWriter.Print(TEXT("}"));
			}
			SourceWriter.Outdent().Print(TEXT("default:"));
			SourceWriter.Indent();
			SourceWriter.Print(TEXT("checkf(false, TEXT(\"Unknown replication handle %d encountered when creating a SpatialOS update.\"));"));
			SourceWriter.Print(TEXT("break;"));
			SourceWriter.Outdent();
			SourceWriter.Print(TEXT("}"));
		}
		SourceWriter.Outdent();
		SourceWriter.Print(TEXT("}"));
	}

	// Spatial to Unreal conversion helper functions.
	// ===========================================
	for (EReplicatedPropertyGroup Group : RepPropertyGroups)
	{
		SourceWriter.Print();
		SourceWriter.Print(SpatialToUnrealSignatureByGroup[Group].Definition(TypeBindingName));
		SourceWriter.Print(TEXT("{"));
		SourceWriter.Indent();
		SourceWriter.Print(TEXT(R"""(
			FNetBitWriter OutputWriter(nullptr, 0);
			auto& HandleToPropertyMap = GetHandlePropertyMap();
			ConditionMapFilter ConditionMap(ActorChannel);)"""));
		for (auto& RepProp : Layout.ReplicatedProperties[Group])
		{
			auto Handle = RepProp.Entry.Handle;
			UProperty* Property = RepProp.Entry.Property;

			// Check if only the first property is in the property list. This implies that the rest is also in the update, as
			// they are sent together atomically.
			SourceWriter.Print(FString::Printf(TEXT("if (!Update.%s().empty())\n{"), *GetFullyQualifiedName(RepProp.PropertyList[0].Chain)));
			SourceWriter.Indent();

			// Check if the property is relevant.
			SourceWriter.Print(FString::Printf(TEXT("// %s"), *GetFullyQualifiedName(RepProp.Entry.Chain)));
			SourceWriter.Print(FString::Printf(TEXT("uint32 Handle = %d;"), Handle));
			SourceWriter.Print(TEXT("const FRepHandleData& Data = HandleToPropertyMap[Handle];"));
			SourceWriter.Print(TEXT("if (ConditionMap.IsRelevant(Data.Condition))\n{"));
			SourceWriter.Indent();

			// Write handle.
			SourceWriter.Print(TEXT("OutputWriter.SerializeIntPacked(Handle);"));
			SourceWriter.Print();

			// Convert update data to the corresponding Unreal type and serialize to OutputWriter.
			FString PropertyValueName = TEXT("Value");
			FString PropertyValueCppType = Property->GetCPPType();
			FString PropertyName = TEXT("Data.Property");
			SourceWriter.Print(FString::Printf(TEXT("%s %s;"), *PropertyValueCppType, *PropertyValueName));
			SourceWriter.Print();
			GenerateSchemaToUnrealConversion(SourceWriter, TEXT("Update"), RepProp.Entry.Chain, PropertyValueName, PropertyValueCppType);
			SourceWriter.Print();
			SourceWriter.Print(FString::Printf(TEXT("%s->NetSerializeItem(OutputWriter, PackageMap, &%s);"), *PropertyName, *PropertyValueName));
			SourceWriter.Print(TEXT("UE_LOG(LogTemp, Log, TEXT(\"<- Handle: %d Property %s\"), Handle, *Data.Property->GetName());"));

			// End condition map check block.
			SourceWriter.Outdent();
			SourceWriter.Print(TEXT("}"));

			// End property block.
			SourceWriter.Outdent();
			SourceWriter.Print(TEXT("}"));
		}
		SourceWriter.Print(TEXT("UpdateInterop->ReceiveSpatialUpdate(ActorChannel, OutputWriter);"));
		SourceWriter.Outdent();
		SourceWriter.Print(TEXT("}"));
	}

	// ApplyQueuedStateToChannel
	// ==================================
	SourceWriter.Print();
	SourceWriter.Printf(TEXT("void %s::ApplyQueuedStateToChannel(USpatialActorChannel* ActorChannel)"), *TypeBindingName);
	SourceWriter.Print(TEXT("{"));
	SourceWriter.Indent();
	for (EReplicatedPropertyGroup Group : RepPropertyGroups)
	{
		SourceWriter.Printf(TEXT(R"""(
			improbable::unreal::%s::Data* %sData = Pending%sData.Find(ActorChannel->GetEntityId());
			if (%sData)
			{
				improbable::unreal::%s::Update Update;
				Update.FromInitialData(*%sData);
				Pending%sData.Remove(ActorChannel->GetEntityId());
				ReceiveUpdateFromSpatial_%s(ActorChannel, Update);
			})"""),
			*GetSchemaReplicatedDataName(Group, Class),
			*GetReplicatedPropertyGroupName(Group),
			*GetReplicatedPropertyGroupName(Group),
			*GetReplicatedPropertyGroupName(Group),
			*GetSchemaReplicatedDataName(Group, Class),
			*GetReplicatedPropertyGroupName(Group),
			*GetReplicatedPropertyGroupName(Group),
			*GetReplicatedPropertyGroupName(Group));
	}
	SourceWriter.Outdent();
	SourceWriter.Print(TEXT("}"));
}

void GenerateCompleteSchemaFromClass(const FString& SchemaPath, const FString& ForwardingCodePath, int ComponentId, UClass* Class)
{
	FCodeWriter OutputSchema;
	FCodeWriter OutputHeader;
	FCodeWriter OutputSource;

	FString SchemaFilename = FString::Printf(TEXT("Unreal%s"), *Class->GetName());
	FString TypeBindingFilename = FString::Printf(TEXT("SpatialTypeBinding_%s"), *Class->GetName());

	FPropertyLayout Layout = CreatePropertyLayout(Class);

	// Generate schema.
	GenerateSchemaFromLayout(OutputSchema, ComponentId, Class, Layout);
	OutputSchema.WriteToFile(FString::Printf(TEXT("%s%s.schema"), *SchemaPath, *SchemaFilename));

	// Generate forwarding code.
	GenerateForwardingCodeFromLayout(OutputHeader, OutputSource, SchemaFilename, TypeBindingFilename, Class, Layout);
	OutputHeader.WriteToFile(FString::Printf(TEXT("%s%s.h"), *ForwardingCodePath, *TypeBindingFilename));
	OutputSource.WriteToFile(FString::Printf(TEXT("%s%s.cpp"), *ForwardingCodePath, *TypeBindingFilename));
}
} // ::

int32 UGenerateInteropCodeCommandlet::Main(const FString& Params)
{
	FString CombinedSchemaPath = FPaths::Combine(*FPaths::GetPath(FPaths::GetProjectFilePath()), TEXT("../../../schema/unreal/generated/"));
	FString CombinedForwardingCodePath = FPaths::Combine(*FPaths::GetPath(FPaths::GetProjectFilePath()), TEXT("../../../workers/unreal/Game/Source/NUF/Generated/"));
	UE_LOG(LogTemp, Display, TEXT("Schema path %s - Forwarding code path %s"), *CombinedSchemaPath, *CombinedForwardingCodePath);

	TArray<FString> Classes = { TEXT("Character"), TEXT("PlayerController") };
	if (FPaths::CollapseRelativeDirectories(CombinedSchemaPath) && FPaths::CollapseRelativeDirectories(CombinedForwardingCodePath))
	{
		int ComponentId = 100000;
		for (auto& ClassName : Classes)
		{
			UClass* Class = FindObject<UClass>(ANY_PACKAGE, *ClassName);
			GenerateCompleteSchemaFromClass(CombinedSchemaPath, CombinedForwardingCodePath, ComponentId, Class);
			ComponentId += 3;
		}
	}
	else
	{
		UE_LOG(LogTemp, Display, TEXT("Path was invalid - schema not generated"));
	}

	return 0;
}<|MERGE_RESOLUTION|>--- conflicted
+++ resolved
@@ -902,15 +902,10 @@
 		void BindToView() override;
 		void UnbindFromView() override;
 		worker::ComponentId GetReplicatedGroupComponentId(EReplicatedPropertyGroup Group) const override;
-<<<<<<< HEAD
-		worker::Entity CreateActorEntity(const FVector& Position, const FString& Metadata, const FPropertyChangeState& InitialChanges) const override;
-		void SendComponentUpdates(const FPropertyChangeState& Changes, const worker::EntityId& EntityId) const override;
+		worker::Entity CreateActorEntity(const FVector& Position, const FString& Metadata, const FPropertyChangeState& InitialChanges, USpatialActorChannel* Channel) const override;
+		void SendComponentUpdates(const FPropertyChangeState& Changes, USpatialActorChannel* Channel, const worker::EntityId& EntityId) const override;
 		void ApplyQueuedStateToChannel(USpatialActorChannel* ActorChannel) override;)"""));
 	HeaderWriter.Print();
-=======
-		worker::Entity CreateActorEntity(const FVector& Position, const FString& Metadata, const FPropertyChangeState& InitialChanges, USpatialActorChannel* Channel) const override;
-		void SendComponentUpdates(const FPropertyChangeState& Changes, USpatialActorChannel* Channel, const worker::EntityId& EntityId) const override;)"""));
->>>>>>> 654bdda1
 	HeaderWriter.Outdent().Print(TEXT("private:")).Indent();
 	for (EReplicatedPropertyGroup Group : RepPropertyGroups)
 	{
@@ -940,17 +935,10 @@
 	HeaderWriter.Print(TEXT("};"));
 
 	// Forwarding code source file.
-<<<<<<< HEAD
 	SourceWriter.Print(FString::Printf(TEXT(R"""(
 		// Copyright (c) Improbable Worlds Ltd, All Rights Reserved
 		// Note that this file has been generated automatically
 
-=======
-	SourceWriter.Print(TEXT("// Copyright (c) Improbable Worlds Ltd, All Rights Reserved"));
-	SourceWriter.Print(TEXT("// Note that this file has been generated automatically"));
-	SourceWriter.Print();
-	SourceWriter.Print(FString::Printf(TEXT(R"""(
->>>>>>> 654bdda1
 		#include "%s.h"
 		#include "SpatialOS.h"
 		#include "Engine.h"
