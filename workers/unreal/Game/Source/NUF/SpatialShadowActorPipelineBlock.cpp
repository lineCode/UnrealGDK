--- conflicted
+++ resolved
@@ -6,39 +6,17 @@
 #include "CallbackDispatcher.h"
 #include "EngineMinimal.h"
 #include "EntityRegistry.h"
-#include "SpatialNetDriver.h"
-#include "SpatialPackageMapClient.h"
 #include "MetadataAddComponentOp.h"
 #include "MetadataComponent.h"
-#include "PackageMapComponent.h"
 #include "PositionAddComponentOp.h"
 #include "PositionComponent.h"
 #include "SpatialOSConversionFunctionLibrary.h"
 #include "improbable/view.h"
 #include "improbable/worker.h"
 
-<<<<<<< HEAD
-struct FMockExportFlags
-{
-	union
-	{
-		struct
-		{
-			uint8 bHasPath : 1;
-			uint8 bNoLoad : 1;
-			uint8 bHasNetworkChecksum : 1;
-		};
-
-		uint8	Value;
-	};
-
-	FMockExportFlags(){ Value = 0; }
-};
-=======
 #include "Generated/SpatialShadowActor_Character.h"
 #include "UnrealACharacterReplicatedDataComponent.h"
 #include "UnrealACharacterCompleteDataComponent.h"
->>>>>>> 9e9e660c
 
 void USpatialShadowActorPipelineBlock::Init(UEntityRegistry* Registry)
 {
