--- conflicted
+++ resolved
@@ -2,7 +2,6 @@
 
 #include "SpatialActorChannel.h"
 #include "SpatialNetDriver.h"
-<<<<<<< HEAD
 #include "SpatialPackageMapClient.h"
 #include "EntityRegistry.h"
 #include "Net/DataBunch.h"
@@ -14,63 +13,22 @@
 #include "EntityTemplate.h"
 #include "SpatialNetConnection.h"
 #include "SpatialOS.h"
+#include "SpatialUpdateInterop.h"
+
 #include "Utils/BunchReader.h"
 #include "Generated/SpatialUpdateInterop_Character.h"
 
-using namespace improbable;
-
-// We assume that #define ENABLE_PROPERTY_CHECKSUMS exists in RepLayout.cpp:88 here.
-#define ENABLE_PROPERTY_CHECKSUMS
-
-USpatialActorChannel::USpatialActorChannel(const FObjectInitializer & objectInitializer /*= FObjectInitializer::Get()*/)
-	: Super(objectInitializer)
-=======
-#include "Engine/NetConnection.h"
-#include "Engine/PackageMapClient.h"
-#include "SpatialNetConnection.h"
-#include "SpatialOS.h"
-#include "SpatialUpdateInterop.h"
-
-#include "Utils/BunchReader.h"
-
 // TODO(David): Required until we sever the unreal connection.
 #include "Generated/SpatialUpdateInterop_Character.h"
 
+using namespace improbable;
+
 USpatialActorChannel::USpatialActorChannel(const FObjectInitializer& ObjectInitializer /*= FObjectInitializer::Get()*/)
 	: Super(ObjectInitializer)
->>>>>>> 7817ec23
 {
 	ChType = CHTYPE_Actor;
 	bCoreActor = true;
-}
-
-worker::EntityId USpatialActorChannel::GetEntityId() const
-{
-	FNetworkGUID NetGUID = Connection->PackageMap->GetNetGUIDFromObject(Actor);
-	/*
-	UE_LOG(LogTemp, Warning, TEXT("Actor: %s NetGUID: %s. RepLayout %d IsActor %d Return value: %d %d"),
-		*Actor->GetName(),
-		*NetGUID.ToString(),
-		(int)BunchReader.HasRepLayout(),
-		(int)BunchReader.IsActor(),
-		ReturnValue.First,
-		ReturnValue.Last);
-	*/
-
-	// TODO(david): Hacks :(
-	if (NetGUID.Value == 6)
-	{
-		return {2};
-	}
-	else if (NetGUID.Value == 12)
-	{
-		return {3};
-	}
-	else
-	{
-		check(false);
-		return {};
-	}
+	ActorEntityId = worker::EntityId{};
 }
 
 void USpatialActorChannel::Init(UNetConnection* connection, int32 channelIndex, bool bOpenedLocally)
@@ -199,7 +157,6 @@
 bool USpatialActorChannel::CleanUp(const bool bForDestroy)
 {
 	return UActorChannel::CleanUp(bForDestroy);
-<<<<<<< HEAD
 }
 
 bool USpatialActorChannel::ReplicateActor()
@@ -222,7 +179,14 @@
 		{
 			ReserveEntityIdRequestId = PinnedConnection->SendReserveEntityIdRequest(0);
 		}
-	}	
+	}
+	else
+	{
+		USpatialNetDriver* Driver = Cast<USpatialNetDriver>(Connection->Driver);
+		check(Driver);
+		check(Driver->GetEntityRegistry());
+		ActorEntityId = Driver->GetEntityRegistry()->GetEntityIdFromActor(InActor).ToSpatialEntityId();
+	}
 }
 
 void USpatialActorChannel::OnReserveEntityIdResponse(const worker::ReserveEntityIdResponseOp& Op)
@@ -295,42 +259,15 @@
 		USpatialPackageMapClient* PMC = Cast<USpatialPackageMapClient>(Driver->ClientConnections[0]->PackageMap);
 		if (PMC)
 		{
-			FEntityId EntityId(Op.EntityId.value_or(0));
+			worker::EntityId SpatialEntityId = Op.EntityId.value_or(0);
+			FEntityId EntityId(SpatialEntityId);
 
 			UE_LOG(LogTemp, Warning, TEXT("Received create entity response op for %d"), EntityId.ToSpatialEntityId());
 			// once we know the entity was successfully spawned, add the local actor 
 			// to the package map and to the EntityRegistry
 			PMC->ResolveEntityActor(GetActor(), EntityId);
 			Driver->GetEntityRegistry()->AddToRegistry(EntityId, GetActor());
+			ActorEntityId = SpatialEntityId;
 		}
 	}
 }	
-
-void USpatialActorChannel::SpatialReceivePropertyUpdate(FNetBitWriter& Payload)
-{
-	FNetBitWriter OutBunchData(nullptr, 0);
-	
-	// Write header.
-	OutBunchData.WriteBit(1); // bHasRepLayout
-	OutBunchData.WriteBit(1); // bIsActor
-
-	// Add null terminator to payload.
-	uint32 Terminator = 0;
-	Payload.SerializeIntPacked(Terminator);
-
-	// Write property info.
-	uint32 PayloadSize = Payload.GetNumBits() + 1; // extra bit for bDoChecksum
-	OutBunchData.SerializeIntPacked(PayloadSize);
-#ifdef ENABLE_PROPERTY_CHECKSUMS
-	OutBunchData.WriteBit(0); // bDoChecksum
-#endif
-	OutBunchData.SerializeBits(Payload.GetData(), Payload.GetNumBits());
-
-	FInBunch Bunch(Connection, OutBunchData.GetData(), OutBunchData.GetNumBits());
-	Bunch.ChIndex = ChIndex;
-	Bunch.bHasMustBeMappedGUIDs = false;
-	Bunch.bIsReplicationPaused = false;
-	UActorChannel::ReceivedBunch(Bunch);
-=======
->>>>>>> 7817ec23
-}