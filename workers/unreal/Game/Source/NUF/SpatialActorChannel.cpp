// Copyright (c) Improbable Worlds Ltd, All Rights Reserved

#include "SpatialActorChannel.h"
#include "SpatialNetDriver.h"
#include "SpatialPackageMapClient.h"
#include "EntityRegistry.h"
#include "Engine/DemoNetDriver.h"
#include "Net/DataBunch.h"
#include "Net/NetworkProfiler.h"
#include <improbable/worker.h>
#include <improbable/standard_library.h>
#include <improbable/player/player.h>
#include "Commander.h"
#include "EntityBuilder.h"
#include "EntityTemplate.h"
#include "SpatialNetConnection.h"
#include "SpatialOS.h"
#include "SpatialUpdateInterop.h"

using namespace improbable;

DEFINE_LOG_CATEGORY(LogSpatialOSActorChannel);

namespace
{
//This is a bookkeeping function that is similar to the one in RepLayout.cpp, modified for our needs (e.g. no NaKs)
// We can't use the one in RepLayout.cpp because it's private and it cannot account for our approach.
// In this function, we poll for any changes in Unreal properties compared to the last time we replicated this actor.
void UpdateChangelistHistory(FRepState * RepState)
{
	check(RepState->HistoryEnd >= RepState->HistoryStart);

	const int32 HistoryCount = RepState->HistoryEnd - RepState->HistoryStart;
	check(HistoryCount < FRepState::MAX_CHANGE_HISTORY);

	for (int32 i = RepState->HistoryStart; i < RepState->HistoryEnd; i++)
	{
		const int32 HistoryIndex = i % FRepState::MAX_CHANGE_HISTORY;

		FRepChangedHistory & HistoryItem = RepState->ChangeHistory[HistoryIndex];

		check(HistoryItem.Changed.Num() > 0);		// All active history items should contain a change list

		HistoryItem.Changed.Empty();
		HistoryItem.OutPacketIdRange = FPacketIdRange();
		RepState->HistoryStart++;
	}

	// Remove any tiling in the history markers to keep them from wrapping over time
	const int32 NewHistoryCount = RepState->HistoryEnd - RepState->HistoryStart;

	check(NewHistoryCount <= FRepState::MAX_CHANGE_HISTORY);

	RepState->HistoryStart = RepState->HistoryStart % FRepState::MAX_CHANGE_HISTORY;
	RepState->HistoryEnd = RepState->HistoryStart + NewHistoryCount;
}
}

USpatialActorChannel::USpatialActorChannel(const FObjectInitializer& ObjectInitializer /*= FObjectInitializer::Get()*/)
	: Super(ObjectInitializer)
{
	bCoreActor = true;
	ActorEntityId = worker::EntityId{};
	SpatialNetDriver = nullptr;
}

void USpatialActorChannel::SendCreateEntityRequest(const TArray<uint16>& Changed)
{
	TSharedPtr<worker::Connection> PinnedConnection = WorkerConnection.Pin();
	if (PinnedConnection.IsValid())
	{
		USpatialNetDriver* Driver = Cast<USpatialNetDriver>(Connection->Driver);
		checkf(Driver->GetSpatialUpdateInterop(), TEXT("Spatial Update Interop is not initialised"));

		const USpatialTypeBinding* TypeBinding = Driver->GetSpatialUpdateInterop()->GetTypeBindingByClass(Actor->GetClass());

		FStringAssetReference ActorClassRef(Actor->GetClass());
		FString PathStr = ActorClassRef.ToString();

		if (TypeBinding)
		{
			auto Entity = TypeBinding->CreateActorEntity(Actor->GetActorLocation(), PathStr, GetChangeState(Changed), this);
			CreateEntityRequestId = PinnedConnection->SendCreateEntityRequest(Entity, ActorEntityId, 0);
		}
		else
		{
			WorkerAttributeSet UnrealWorkerAttributeSet{ { worker::List<std::string>{"UnrealWorker"} } };
			WorkerAttributeSet UnrealClientAttributeSet{ { worker::List<std::string>{"UnrealClient"} } };

			// UnrealWorker write authority, any worker read authority
			WorkerRequirementSet UnrealWorkerWritePermission{ { UnrealWorkerAttributeSet } };
			WorkerRequirementSet UnrealClientWritePermission{ { UnrealClientAttributeSet } };
			WorkerRequirementSet AnyWorkerReadRequirement{ { UnrealWorkerAttributeSet, UnrealClientAttributeSet } };

			auto Entity = unreal::FEntityBuilder::Begin()
				.AddPositionComponent(USpatialOSConversionFunctionLibrary::UnrealCoordinatesToSpatialOsCoordinatesCast(Actor->GetActorLocation()), UnrealWorkerWritePermission)
				.AddMetadataComponent(Metadata::Data{ TCHAR_TO_UTF8(*PathStr) })
				.SetPersistence(true)
				.SetReadAcl(AnyWorkerReadRequirement)
				// For now, just a dummy component we add to every such entity to make sure client has write access to at least one component.
				//todo-giray: Remove once we're using proper (generated) entity templates here.
				.AddComponent<improbable::player::PlayerControlClient>(improbable::player::PlayerControlClientData{}, UnrealClientWritePermission)
				.Build();

			CreateEntityRequestId = PinnedConnection->SendCreateEntityRequest(Entity, ActorEntityId, 0);
		}
		UE_LOG(LogSpatialOSActorChannel, Log, TEXT("Creating entity for actor %s. Request id: %d. Entity id: %d"), *Actor->GetName(), CreateEntityRequestId.Id, ActorEntityId);
	}
	else
	{
		UE_LOG(LogSpatialOSActorChannel, Warning, TEXT("Failed to obtain reference to SpatialOS connection!"));
		return;
	}
}

void USpatialActorChannel::Init(UNetConnection* Connection, int32 ChannelIndex, bool bOpenedLocally)
{
	Super::Init(Connection, ChannelIndex, bOpenedLocally);

	SpatialNetDriver = Cast<USpatialNetDriver>(Connection->Driver);
	check(SpatialNetDriver);

	WorkerView = SpatialNetDriver->GetSpatialOS()->GetView();
	WorkerConnection = SpatialNetDriver->GetSpatialOS()->GetConnection();

	BindToSpatialView();
}

void USpatialActorChannel::BindToSpatialView()
{
	TSharedPtr<worker::View> PinnedView = WorkerView.Pin();
	if (PinnedView.IsValid())
	{
		ReserveEntityCallback = PinnedView->OnReserveEntityIdResponse([this](const worker::ReserveEntityIdResponseOp& Op)
		{
			if (Op.RequestId == ReserveEntityIdRequestId)
			{
				OnReserveEntityIdResponse(Op);
			}			
		});
		CreateEntityCallback = PinnedView->OnCreateEntityResponse([this](const worker::CreateEntityResponseOp& Op)
		{
			if (Op.RequestId == CreateEntityRequestId)
			{
				OnCreateEntityResponse(Op);
			}
		});
	}
}

void USpatialActorChannel::UnbindFromSpatialView() const
{
	//todo-giray: Uncomment the rest when worker sdk finishes the FR that gracefully handles removing unbound callback keys.
	return;
	/*
	TSharedPtr<worker::View> PinnedView = WorkerView.Pin();
	PinnedView->Remove(ReserveEntityCallback);
	PinnedView->Remove(CreateEntityCallback);*/
}

bool USpatialActorChannel::CleanUp(const bool bForDestroy)
{
	//todo-giray: This logic will not hold up when we have worker migration, needs to be revisited.
	if (Connection->Driver->IsServer())
	{
		TSharedPtr<worker::Connection> PinnedConnection = WorkerConnection.Pin();
		if (PinnedConnection.IsValid())
		{
			PinnedConnection->SendDeleteEntityRequest(ActorEntityId, 0);
		}
	}

	UnbindFromSpatialView();
	return UActorChannel::CleanUp(bForDestroy);
}

bool USpatialActorChannel::ReplicateActor()
{
	if (!IsReadyForReplication())
	{
		return false;
	}
	
	check(Actor);
	check(!Closing);
	check(Connection);
	check(Connection->PackageMap);
	
	const UWorld* const ActorWorld = Actor->GetWorld();

	// Time how long it takes to replicate this particular actor
	STAT(FScopeCycleCounterUObject FunctionScope(Actor));

	// Create an outgoing bunch (to satisfy some of the functions below).
	FOutBunch Bunch(this, 0);
	if (Bunch.IsError())
	{
		return false;
	}

	bIsReplicatingActor = true;
	FReplicationFlags RepFlags;

	// Send initial stuff.
	if (OpenPacketId.First == INDEX_NONE)
	{
		RepFlags.bNetInitial = true;
		Bunch.bClose = Actor->bNetTemporary;
		Bunch.bReliable = true; // Net temporary sends need to be reliable as well to force them to retry
	}

	//Here, Unreal would have determined if this connection belongs to this actor's Outer.
	//We don't have this concept when it comes to connections, our ownership-based logic is in the interop layer.
	//Setting this to true, but should not matter in the end.
	RepFlags.bNetOwner = true;

	// If initial, send init data.
	if (RepFlags.bNetInitial && OpenedLocally)
	{
		// TODO(David): Note that initial actor data is stored in the header to encode the NetGUID/Class/etc.
		// We don't care about this as we can distinguish this already based on the components in the entity,
		// so SerializeNewActor will probably do nothing.
		Connection->PackageMap->SerializeNewActor(Bunch, this, Actor);
	
		Actor->OnSerializeNewActor(Bunch);
	}

	RepFlags.bNetSimulated = (Actor->GetRemoteRole() == ROLE_SimulatedProxy);
	RepFlags.bRepPhysics = Actor->ReplicatedMovement.bRepPhysics;
	RepFlags.bReplay = ActorWorld && (ActorWorld->DemoNetDriver == Connection->GetDriver());
	RepFlags.bNetInitial = RepFlags.bNetInitial;

	UE_LOG(LogNetTraffic, Log, TEXT("Replicate %s, bNetInitial: %d, bNetOwner: %d"), *Actor->GetName(), RepFlags.bNetInitial, RepFlags.bNetOwner);

	FMemMark MemMark(FMemStack::Get());	// The calls to ReplicateProperties will allocate memory on FMemStack::Get(), and use it in ::PostSendBunch. we free it below

	// ----------------------------------------------------------
	// Replicate Actor and Component properties and RPCs
	// ----------------------------------------------------------

	bool bWroteSomethingImportant = false;

	ActorReplicator->ChangelistMgr->Update(Actor, Connection->Driver->ReplicationFrame, ActorReplicator->RepState->LastCompareIndex, RepFlags, bForceCompareProperties);

	const int32 PossibleNewHistoryIndex = ActorReplicator->RepState->HistoryEnd % FRepState::MAX_CHANGE_HISTORY;
	FRepChangedHistory& PossibleNewHistoryItem = ActorReplicator->RepState->ChangeHistory[PossibleNewHistoryIndex];
	TArray<uint16>& Changed = PossibleNewHistoryItem.Changed;

	FRepChangelistState* ChangelistState = ActorReplicator->ChangelistMgr->GetRepChangelistState();
	// Gather all change lists that are new since we last looked, and merge them all together into a single CL
	for (int32 i = ActorReplicator->RepState->LastChangelistIndex; i < ChangelistState->HistoryEnd; i++)
	{
		const int32 HistoryIndex = i % FRepChangelistState::MAX_CHANGE_HISTORY;

		FRepChangedHistory& HistoryItem = ChangelistState->ChangeHistory[HistoryIndex];

		TArray<uint16> Temp = Changed;
		ActorReplicator->RepLayout->MergeChangeList((uint8*)Actor, HistoryItem.Changed, Temp, Changed);
	}

	const bool bCompareIndexSame = ActorReplicator->RepState->LastCompareIndex == ChangelistState->CompareIndex;
	ActorReplicator->RepState->LastCompareIndex = ChangelistState->CompareIndex;

	// We can early out if we know for sure there are no new changelists to send
	if (bCompareIndexSame || ActorReplicator->RepState->LastChangelistIndex == ChangelistState->HistoryEnd)
	{
		UpdateChangelistHistory(ActorReplicator->RepState);
		MemMark.Pop();
		return false;
	}

	//todo-giray: We currently don't take replication of custom delta properties into account here because it doesn't use changelists.
	// see ActorReplicator->ReplicateCustomDeltaProperties().
<<<<<<< HEAD
	if (RepFlags.bNetInitial)
	{
		SendCreateEntityRequest(Changed);
	}
	else if (Changed.Num() > 0)
=======

	if (RepFlags.bNetInitial || Changed.Num() > 0)
>>>>>>> 13a5c7b8
	{
		USpatialUpdateInterop* UpdateInterop = SpatialNetDriver->GetSpatialUpdateInterop();
		check(UpdateInterop);
	
		UpdateInterop->SendSpatialUpdate(this, Changed);

		bWroteSomethingImportant = true;
		ActorReplicator->RepState->HistoryEnd++;
		UpdateChangelistHistory(ActorReplicator->RepState);
	}

	ActorReplicator->RepState->LastChangelistIndex = ChangelistState->HistoryEnd;
	//todo-giray: The rest of this function is taken from Unreal's own implementation. It is mostly redundant in our case,
	// but keeping it here for now to give us a chance to investigate if we need to write our own implementation for any of
	// any code block below.

	/*
	// The Actor
	WroteSomethingImportant |= ActorReplicator->ReplicateProperties(Bunch, RepFlags);

	//todo-giray: Implement subobject replication
	// The SubObjects
	WroteSomethingImportant |= Actor->ReplicateSubobjects(this, &Bunch, &RepFlags);
*/

	// Look for deleted subobjects
	for (auto RepComp = ReplicationMap.CreateIterator(); RepComp; ++RepComp)
	{
		if (!RepComp.Key().IsValid())
		{
			// Write a deletion content header:
			WriteContentBlockForSubObjectDelete(Bunch, RepComp.Value()->ObjectNetGUID);

			bWroteSomethingImportant = true;
			Bunch.bReliable = true;

			RepComp.Value()->CleanUp();
			RepComp.RemoveCurrent();
		}
	}

	// -----------------------------
	// Send if necessary
	// -----------------------------
	bool SentBunch = false;
	if (bWroteSomethingImportant)
	{
		FPacketIdRange PacketRange = SendBunch(&Bunch, 1);

		for (auto RepComp = ReplicationMap.CreateIterator(); RepComp; ++RepComp)
		{
			RepComp.Value()->PostSendBunch(PacketRange, Bunch.bReliable);
		}
		SentBunch = true;
	}

	// If we evaluated everything, mark LastUpdateTime, even if nothing changed.
	LastUpdateTime = Connection->Driver->Time;

	MemMark.Pop();

	bIsReplicatingActor = false;

	bForceCompareProperties = false;		// Only do this once per frame when set

	return bWroteSomethingImportant;
}

void USpatialActorChannel::SetChannelActor(AActor* InActor)
{
	Super::SetChannelActor(InActor);

	if (!bCoreActor)
	{
		return;
	}

	USpatialNetConnection* SpatialConnection = Cast<USpatialNetConnection>(Connection);

	if (SpatialConnection && SpatialConnection->Driver->IsServer())
	{
		// Reserve an entity ID for this channel.
		TSharedPtr<worker::Connection> PinnedConnection = WorkerConnection.Pin();
		if (PinnedConnection.IsValid())
		{
			ReserveEntityIdRequestId = PinnedConnection->SendReserveEntityIdRequest(0);
		}
		UE_LOG(LogSpatialOSActorChannel, Log, TEXT("Initiated reserve entity process for: %s. Request id: %d"), *InActor->GetName(), ReserveEntityIdRequestId.Id);
	}
	else
	{
		check(SpatialNetDriver->GetEntityRegistry());
		ActorEntityId = SpatialNetDriver->GetEntityRegistry()->GetEntityIdFromActor(InActor).ToSpatialEntityId();
		UE_LOG(LogSpatialOSActorChannel, Log, TEXT("Opened non-authoritative channel for actor %s."), *InActor->GetName());
	}
}

void USpatialActorChannel::OnReserveEntityIdResponse(const worker::ReserveEntityIdResponseOp& Op)
{
	if (Op.StatusCode != worker::StatusCode::kSuccess)
	{
		UE_LOG(LogSpatialOSActorChannel, Error, TEXT("Failed to reserve entity id: %s"), UTF8_TO_TCHAR(Op.Message.c_str()));
		//todo: From now on, this actor channel will be useless. We need better error handling, or a retry mechanism here.
		UnbindFromSpatialView();
		return;
	}
	UE_LOG(LogSpatialOSActorChannel, Log, TEXT("Received entity id (%d) for: %s. Request id: %d"), Op.EntityId.value_or(0), *Actor->GetName(), ReserveEntityIdRequestId.Id);

	auto PinnedView = WorkerView.Pin();
	if (PinnedView.IsValid())
	{
		PinnedView->Remove(ReserveEntityCallback);
	}

	ActorEntityId = *Op.EntityId;
}

void USpatialActorChannel::OnCreateEntityResponse(const worker::CreateEntityResponseOp& Op)
{
	if (Op.StatusCode != worker::StatusCode::kSuccess)
	{
		UE_LOG(LogSpatialOSActorChannel, Error, TEXT("Failed to create entity for actor %s: %s"), *Actor->GetName(), UTF8_TO_TCHAR(Op.Message.c_str()));
		//todo: From now on, this actor channel will be useless. We need better error handling, or a retry mechanism here.
		UnbindFromSpatialView();
		return;
	}
	UE_LOG(LogSpatialOSActorChannel, Log, TEXT("Created entity (%d) for: %s. Request id: %d"), Op.EntityId.value_or(0), *Actor->GetName(), ReserveEntityIdRequestId.Id);

	USpatialNetConnection* SpatialConnection = SpatialNetDriver->GetSpatialOSNetConnection();

	auto PinnedView = WorkerView.Pin();
	if (PinnedView.IsValid())
	{
		PinnedView->Remove(CreateEntityCallback);
	}

	// This can be true only on the server
	if (SpatialConnection)
	{
		USpatialPackageMapClient* PMC = Cast<USpatialPackageMapClient>(SpatialConnection->PackageMap);
		if (PMC)
		{
			worker::EntityId SpatialEntityId = Op.EntityId.value_or(0);
			FEntityId EntityId(SpatialEntityId);
			SpatialNetDriver->GetEntityRegistry()->AddToRegistry(ActorEntityId, GetActor());
			FNetworkGUID NetGUID = PMC->ResolveEntityActor(Actor, ActorEntityId);
			UE_LOG(LogSpatialOSActorChannel, Log, TEXT("Received create entity response op for %d"), EntityId.ToSpatialEntityId());
		}
	}
}	<|MERGE_RESOLUTION|>--- conflicted
+++ resolved
@@ -271,21 +271,20 @@
 
 	//todo-giray: We currently don't take replication of custom delta properties into account here because it doesn't use changelists.
 	// see ActorReplicator->ReplicateCustomDeltaProperties().
-<<<<<<< HEAD
-	if (RepFlags.bNetInitial)
-	{
-		SendCreateEntityRequest(Changed);
-	}
-	else if (Changed.Num() > 0)
-=======
 
 	if (RepFlags.bNetInitial || Changed.Num() > 0)
->>>>>>> 13a5c7b8
 	{
 		USpatialUpdateInterop* UpdateInterop = SpatialNetDriver->GetSpatialUpdateInterop();
 		check(UpdateInterop);
-	
-		UpdateInterop->SendSpatialUpdate(this, Changed);
+		
+		if (RepFlags.bNetInitial)
+		{
+			SendCreateEntityRequest(Changed);
+		}
+		else
+		{
+			UpdateInterop->SendSpatialUpdate(this, Changed);
+		}
 
 		bWroteSomethingImportant = true;
 		ActorReplicator->RepState->HistoryEnd++;
