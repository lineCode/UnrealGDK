// Copyright (c) Improbable Worlds Ltd, All Rights Reserved

#include "SpatialActorChannel.h"
#include "SpatialNetDriver.h"
#include "SpatialPackageMapClient.h"
#include "EntityRegistry.h"
#include "Engine/DemoNetDriver.h"
#include "Net/DataBunch.h"
#include "Net/NetworkProfiler.h"
#include "Commander.h"
#include "SpatialNetConnection.h"
#include "SpatialOS.h"
#include "SpatialInterop.h"

DEFINE_LOG_CATEGORY(LogSpatialOSActorChannel);

namespace
{
//This is a bookkeeping function that is similar to the one in RepLayout.cpp, modified for our needs (e.g. no NaKs)
// We can't use the one in RepLayout.cpp because it's private and it cannot account for our approach.
// In this function, we poll for any changes in Unreal properties compared to the last time we replicated this actor.
void UpdateChangelistHistory(FRepState * RepState)
{
	check(RepState->HistoryEnd >= RepState->HistoryStart);

	const int32 HistoryCount = RepState->HistoryEnd - RepState->HistoryStart;
	check(HistoryCount < FRepState::MAX_CHANGE_HISTORY);

	for (int32 i = RepState->HistoryStart; i < RepState->HistoryEnd; i++)
	{
		const int32 HistoryIndex = i % FRepState::MAX_CHANGE_HISTORY;

		FRepChangedHistory & HistoryItem = RepState->ChangeHistory[HistoryIndex];

		check(HistoryItem.Changed.Num() > 0);		// All active history items should contain a change list

		HistoryItem.Changed.Empty();
		HistoryItem.OutPacketIdRange = FPacketIdRange();
		RepState->HistoryStart++;
	}

	// Remove any tiling in the history markers to keep them from wrapping over time
	const int32 NewHistoryCount = RepState->HistoryEnd - RepState->HistoryStart;

	check(NewHistoryCount <= FRepState::MAX_CHANGE_HISTORY);

	RepState->HistoryStart = RepState->HistoryStart % FRepState::MAX_CHANGE_HISTORY;
	RepState->HistoryEnd = RepState->HistoryStart + NewHistoryCount;
}
}

USpatialActorChannel::USpatialActorChannel(const FObjectInitializer& ObjectInitializer /*= FObjectInitializer::Get()*/)
	: Super(ObjectInitializer)
	, ActorEntityId(0)
	, ReserveEntityIdRequestId(-1)
	, CreateEntityRequestId(-1)
	, SpatialNetDriver(nullptr)
{
	bCoreActor = true;
	bCreatingNewEntity = false;
}

void USpatialActorChannel::Init(UNetConnection* Connection, int32 ChannelIndex, bool bOpenedLocally)
{
	Super::Init(Connection, ChannelIndex, bOpenedLocally);

	SpatialNetDriver = Cast<USpatialNetDriver>(Connection->Driver);
	check(SpatialNetDriver);

	WorkerView = SpatialNetDriver->GetSpatialOS()->GetView();
	WorkerConnection = SpatialNetDriver->GetSpatialOS()->GetConnection();

	BindToSpatialView();
}

void USpatialActorChannel::BindToSpatialView()
{
	if (SpatialNetDriver->ServerConnection)
	{
		// Don't need to bind to reserve/create entity responses on the client.
		return;
	}

	TSharedPtr<worker::View> PinnedView = WorkerView.Pin();
	if (PinnedView.IsValid())
	{
		ReserveEntityCallback = PinnedView->OnReserveEntityIdResponse([this](const worker::ReserveEntityIdResponseOp& Op)
		{
			if (Op.RequestId == ReserveEntityIdRequestId)
			{
				OnReserveEntityIdResponse(Op);
			}			
		});
		CreateEntityCallback = PinnedView->OnCreateEntityResponse([this](const worker::CreateEntityResponseOp& Op)
		{
			if (Op.RequestId == CreateEntityRequestId)
			{
				OnCreateEntityResponse(Op);
			}
		});
	}
}

void USpatialActorChannel::UnbindFromSpatialView() const
{
	//todo-giray: Uncomment the rest when worker sdk finishes the FR that gracefully handles removing unbound callback keys.
	return;
	/*
	TSharedPtr<worker::View> PinnedView = WorkerView.Pin();
	PinnedView->Remove(ReserveEntityCallback);
	PinnedView->Remove(CreateEntityCallback);*/
}

bool USpatialActorChannel::CleanUp(const bool bForDestroy)
{
	//todo-giray: This logic will not hold up when we have worker migration, needs to be revisited.
	if (Connection->Driver->IsServer())
	{
		TSharedPtr<worker::Connection> PinnedConnection = WorkerConnection.Pin();
		if (PinnedConnection.IsValid())
		{
			PinnedConnection->SendDeleteEntityRequest(ActorEntityId, 0);
		}
	}

	UnbindFromSpatialView();
	return UActorChannel::CleanUp(bForDestroy);
}

bool USpatialActorChannel::ReplicateActor()
{
	if (!IsReadyForReplication())
	{
		return false;
	}
	
	check(Actor);
	check(!Closing);
	check(Connection);
	check(Connection->PackageMap);
	
	const UWorld* const ActorWorld = Actor->GetWorld();

	USpatialInterop* Interop = SpatialNetDriver->GetSpatialInterop();
	check(Interop);

	// Time how long it takes to replicate this particular actor
	STAT(FScopeCycleCounterUObject FunctionScope(Actor));

	// Create an outgoing bunch (to satisfy some of the functions below).
	FOutBunch Bunch(this, 0);
	if (Bunch.IsError())
	{
		return false;
	}

	bIsReplicatingActor = true;
	FReplicationFlags RepFlags;

	// Send initial stuff.
	if (OpenPacketId.First == INDEX_NONE)
	{
		RepFlags.bNetInitial = true;
		Bunch.bClose = Actor->bNetTemporary;
		Bunch.bReliable = true; // Net temporary sends need to be reliable as well to force them to retry
	}

	//Here, Unreal would have determined if this connection belongs to this actor's Outer.
	//We don't have this concept when it comes to connections, our ownership-based logic is in the interop layer.
	//Setting this to true, but should not matter in the end.
	RepFlags.bNetOwner = true;

	// If initial, send init data.
	if (RepFlags.bNetInitial && OpenedLocally)
	{
		// TODO(David): Note that initial actor data is stored in the header to encode the NetGUID/Class/etc.
		// We don't care about this as we can distinguish this already based on the components in the entity,
		// so SerializeNewActor will probably do nothing.
		Connection->PackageMap->SerializeNewActor(Bunch, this, Actor);
	
		Actor->OnSerializeNewActor(Bunch);
	}

	RepFlags.bNetSimulated = (Actor->GetRemoteRole() == ROLE_SimulatedProxy);
	RepFlags.bRepPhysics = Actor->ReplicatedMovement.bRepPhysics;
	RepFlags.bReplay = ActorWorld && (ActorWorld->DemoNetDriver == Connection->GetDriver());
	RepFlags.bNetInitial = RepFlags.bNetInitial;

	UE_LOG(LogNetTraffic, Log, TEXT("Replicate %s, bNetInitial: %d, bNetOwner: %d"), *Actor->GetName(), RepFlags.bNetInitial, RepFlags.bNetOwner);

	FMemMark MemMark(FMemStack::Get());	// The calls to ReplicateProperties will allocate memory on FMemStack::Get(), and use it in ::PostSendBunch. we free it below

	// ----------------------------------------------------------
	// Replicate Actor and Component properties and RPCs
	// ----------------------------------------------------------

	// Epic does this at the net driver level, per connection. See UNetDriver::ServerReplicateActors().
	// However, we have many player controllers sharing one connection, so we do it at the actor level before replication.
	APlayerController* PC = Cast<APlayerController>(Actor);
	if (PC)
	{
		PC->SendClientAdjustment();
	}
	
	FRepChangelistState* ChangelistState = ActorReplicator->ChangelistMgr->GetRepChangelistState();
	bool bWroteSomethingImportant = false;

	ActorReplicator->ChangelistMgr->Update(Actor, Connection->Driver->ReplicationFrame, ActorReplicator->RepState->LastCompareIndex, RepFlags, bForceCompareProperties);

	const int32 PossibleNewHistoryIndex = ActorReplicator->RepState->HistoryEnd % FRepState::MAX_CHANGE_HISTORY;
	FRepChangedHistory& PossibleNewHistoryItem = ActorReplicator->RepState->ChangeHistory[PossibleNewHistoryIndex];
	TArray<uint16>& Changed = PossibleNewHistoryItem.Changed;

	// Gather all change lists that are new since we last looked, and merge them all together into a single CL
	for (int32 i = ActorReplicator->RepState->LastChangelistIndex; i < ChangelistState->HistoryEnd; i++)
	{
		const int32 HistoryIndex = i % FRepChangelistState::MAX_CHANGE_HISTORY;

		FRepChangedHistory& HistoryItem = ChangelistState->ChangeHistory[HistoryIndex];

		TArray<uint16> Temp = Changed;
		ActorReplicator->RepLayout->MergeChangeList((uint8*)Actor, HistoryItem.Changed, Temp, Changed);
	}

	const bool bCompareIndexSame = ActorReplicator->RepState->LastCompareIndex == ChangelistState->CompareIndex;
	ActorReplicator->RepState->LastCompareIndex = ChangelistState->CompareIndex;

	// We can early out if we know for sure there are no new changelists to send
	if (bCompareIndexSame || ActorReplicator->RepState->LastChangelistIndex == ChangelistState->HistoryEnd)
	{
		UpdateChangelistHistory(ActorReplicator->RepState);
		MemMark.Pop();
		return false;
	}

	//todo-giray: We currently don't take replication of custom delta properties into account here because it doesn't use changelists.
	// see ActorReplicator->ReplicateCustomDeltaProperties().

	if (RepFlags.bNetInitial || Changed.Num() > 0)
	{		
		if (RepFlags.bNetInitial && bCreatingNewEntity)
		{
			// When a player is connected, a FUniqueNetIdRepl is created with the players worker ID. This eventually gets stored
			// inside APlayerState::UniqueId when UWorld::SpawnPlayActor is called. If this actor channel is managing a pawn or a 
			// player controller, get the player state.
			FString PlayerWorkerId;
			APlayerState* PlayerState = Cast<APlayerState>(Actor);
			if (!PlayerState)
			{
				APawn* Pawn = Cast<APawn>(Actor);
				if (Pawn)
				{
					PlayerState = Pawn->PlayerState;
				}
			}
			if (!PlayerState)
			{
				APlayerController* PlayerController = Cast<APlayerController>(Actor);
				if (PlayerController)
				{
					PlayerState = PlayerController->PlayerState;
				}
			}
			if (PlayerState)
			{
				PlayerWorkerId = PlayerState->UniqueId.ToString();
			}
			else
			{
				UE_LOG(LogSpatialOSActorChannel, Log, TEXT("Unable to find PlayerState for %s, this usually means that this actor is not owned by a player."), *Actor->GetClass()->GetName());
			}

			// Ensure that the initial changelist contains _every_ property. This ensures that the default properties are written to the entity template.
			// Otherwise, there will be a mismatch between the rep state shadow data used by CompareProperties and the entity in SpatialOS.
			TArray<uint16> InitialChanged;
			for (auto& Cmd : ActorReplicator->RepLayout->Cmds)
			{
				if (Cmd.Type != REPCMD_DynamicArray && Cmd.Type != REPCMD_Return)
				{
					InitialChanged.Add(Cmd.RelativeHandle);
				}
			}
			InitialChanged.Add(0);

			// Calculate initial spatial position (but don't send component update) and create the entity.
			UpdateSpatialPosition(false);
			CreateEntityRequestId = Interop->SendCreateEntityRequest(this, LastSpatialPosition, PlayerWorkerId, InitialChanged);
			bCreatingNewEntity = false;
		}
		else
		{
			Interop->SendSpatialUpdate(this, Changed);
		}

		bWroteSomethingImportant = true;
		ActorReplicator->RepState->HistoryEnd++;
		UpdateChangelistHistory(ActorReplicator->RepState);
	}

	// Update SpatialOS position.
	const float SpatialPositionThreshold = 100.0f * 100.0f; // 1m (100cm)
	if (!PC)
	{
		if (FVector::DistSquared(Actor->GetActorLocation(), LastSpatialPosition) > SpatialPositionThreshold)
		{
			UpdateSpatialPosition(true);
		}
	}

	ActorReplicator->RepState->LastChangelistIndex = ChangelistState->HistoryEnd;
	//todo-giray: The rest of this function is taken from Unreal's own implementation. It is mostly redundant in our case,
	// but keeping it here for now to give us a chance to investigate if we need to write our own implementation for any of
	// any code block below.

	/*
	// The Actor
	WroteSomethingImportant |= ActorReplicator->ReplicateProperties(Bunch, RepFlags);

	//todo-giray: Implement subobject replication
	// The SubObjects
	WroteSomethingImportant |= Actor->ReplicateSubobjects(this, &Bunch, &RepFlags);
*/

	// Look for deleted subobjects
	for (auto RepComp = ReplicationMap.CreateIterator(); RepComp; ++RepComp)
	{
		if (!RepComp.Key().IsValid())
		{
			// Write a deletion content header:
			WriteContentBlockForSubObjectDelete(Bunch, RepComp.Value()->ObjectNetGUID);

			bWroteSomethingImportant = true;
			Bunch.bReliable = true;

			RepComp.Value()->CleanUp();
			RepComp.RemoveCurrent();
		}
	}

	// -----------------------------
	// Send if necessary
	// -----------------------------
	bool SentBunch = false;
	if (bWroteSomethingImportant)
	{
		FPacketIdRange PacketRange = SendBunch(&Bunch, 1);

		for (auto RepComp = ReplicationMap.CreateIterator(); RepComp; ++RepComp)
		{
			RepComp.Value()->PostSendBunch(PacketRange, Bunch.bReliable);
		}
		SentBunch = true;
	}

	// If we evaluated everything, mark LastUpdateTime, even if nothing changed.
	LastUpdateTime = Connection->Driver->Time;

	MemMark.Pop();

	bIsReplicatingActor = false;

	bForceCompareProperties = false;		// Only do this once per frame when set

	return bWroteSomethingImportant;
}

void USpatialActorChannel::SetChannelActor(AActor* InActor)
{
	Super::SetChannelActor(InActor);

	if (!bCoreActor)
	{
		return;
	}

	check(SpatialNetDriver->GetEntityRegistry());
	ActorEntityId = SpatialNetDriver->GetEntityRegistry()->GetEntityIdFromActor(InActor).ToSpatialEntityId();

	// If the entity registry has no entry for this actor, this means we need to create it.
	if (ActorEntityId == 0)
	{
		USpatialNetConnection* SpatialConnection = Cast<USpatialNetConnection>(Connection);
		check(SpatialConnection);

		// Mark this channel as being responsible for creating this entity once we have an entity ID.
		bCreatingNewEntity = true;

		// Reserve an entity ID for this channel.
		TSharedPtr<worker::Connection> PinnedConnection = WorkerConnection.Pin();
		if (PinnedConnection.IsValid())
		{
			ReserveEntityIdRequestId = PinnedConnection->SendReserveEntityIdRequest(0);
		}
		UE_LOG(LogSpatialOSActorChannel, Log, TEXT("Opened channel for actor %s with no entity ID. Initiated reserve entity ID. Request id: %d"),
			*InActor->GetName(), ReserveEntityIdRequestId.Id);
	}
	else
	{
		UE_LOG(LogSpatialOSActorChannel, Log, TEXT("Opened channel for actor %s with existing entity ID %llu."), *InActor->GetName(), ActorEntityId);
	}
}

void USpatialActorChannel::OnReserveEntityIdResponse(const worker::ReserveEntityIdResponseOp& Op)
{
	if (Op.StatusCode != worker::StatusCode::kSuccess)
	{
		UE_LOG(LogSpatialOSActorChannel, Error, TEXT("Failed to reserve entity id. Reason: %s"), UTF8_TO_TCHAR(Op.Message.c_str()));
		//todo: From now on, this actor channel will be useless. We need better error handling, or a retry mechanism here.
		UnbindFromSpatialView();
		return;
	}
	UE_LOG(LogSpatialOSActorChannel, Log, TEXT("Received entity id (%d) for: %s. Request id: %d"), Op.EntityId.value_or(0), *Actor->GetName(), ReserveEntityIdRequestId.Id);

	auto PinnedView = WorkerView.Pin();
	if (PinnedView.IsValid())
	{
		PinnedView->Remove(ReserveEntityCallback);
	}

	USpatialPackageMapClient* PackageMap = Cast<USpatialPackageMapClient>(Connection->PackageMap);
	check(PackageMap);
	ActorEntityId = *Op.EntityId;

	SpatialNetDriver->GetEntityRegistry()->AddToRegistry(ActorEntityId, GetActor());
	PackageMap->ResolveEntityActor(Actor, ActorEntityId);
}

void USpatialActorChannel::OnCreateEntityResponse(const worker::CreateEntityResponseOp& Op)
{
	check(SpatialNetDriver->GetNetMode() < NM_Client);

	if (Op.StatusCode != worker::StatusCode::kSuccess)
	{
		UE_LOG(LogSpatialOSActorChannel, Error, TEXT("Failed to create entity for actor %s: %s"), *Actor->GetName(), UTF8_TO_TCHAR(Op.Message.c_str()));
		//todo: From now on, this actor channel will be useless. We need better error handling, or a retry mechanism here.
		UnbindFromSpatialView();
		return;
	}
	UE_LOG(LogSpatialOSActorChannel, Log, TEXT("Created entity (%d) for: %s. Request id: %d"), ActorEntityId, *Actor->GetName(), ReserveEntityIdRequestId.Id);

	auto PinnedView = WorkerView.Pin();
	if (PinnedView.IsValid())
	{
		PinnedView->Remove(CreateEntityCallback);
	}

<<<<<<< HEAD
	USpatialPackageMapClient* PackageMap = Cast<USpatialPackageMapClient>(Connection->PackageMap);
	check(PackageMap);
	
	worker::EntityId SpatialEntityId = Op.EntityId.value_or(0);
	FEntityId EntityId(SpatialEntityId);
	SpatialNetDriver->GetEntityRegistry()->AddToRegistry(ActorEntityId, GetActor());
	FNetworkGUID NetGUID = PackageMap->ResolveEntityActor(Actor, ActorEntityId);
	UE_LOG(LogSpatialOSActorChannel, Log, TEXT("Received create entity response op for %d"), EntityId.ToSpatialEntityId());	
}	

void USpatialActorChannel::UpdateSpatialPosition(bool SendComponentUpdate)
{
	// PlayerController's are a special case here. To ensure that the PlayerController and its pawn is migrated
	// between workers at the same time (which is not guaranteed), we ensure that we update the position component of
	// the PlayerController at the same time as the pawn.

	USpatialInterop* Interop = SpatialNetDriver->GetSpatialInterop();

	LastSpatialPosition = Actor->GetActorLocation();
	if (SendComponentUpdate)
	{
		Interop->SendSpatialPositionUpdate(GetEntityId(), LastSpatialPosition);
	}

	// If we're a pawn and are controlled by a player controller, update the player controllers position too.
	APawn* Pawn = Cast<APawn>(Actor);
	if (Pawn && Cast<APlayerController>(Pawn->GetController()))
	{
		USpatialActorChannel* ControllerActorChannel = Cast<USpatialActorChannel>(Connection->ActorChannels.FindRef(Pawn->GetController()));
		if (ControllerActorChannel)
		{
			ControllerActorChannel->LastSpatialPosition = LastSpatialPosition;
			if (SendComponentUpdate)
			{
				Interop->SendSpatialPositionUpdate(ControllerActorChannel->GetEntityId(), LastSpatialPosition);
			}
		}
	}
}
=======
	UE_LOG(LogSpatialOSActorChannel, Log, TEXT("Received create entity response op for %d"), ActorEntityId);	
}	
>>>>>>> ba5b8ec0
<|MERGE_RESOLUTION|>--- conflicted
+++ resolved
@@ -444,15 +444,7 @@
 		PinnedView->Remove(CreateEntityCallback);
 	}
 
-<<<<<<< HEAD
-	USpatialPackageMapClient* PackageMap = Cast<USpatialPackageMapClient>(Connection->PackageMap);
-	check(PackageMap);
-	
-	worker::EntityId SpatialEntityId = Op.EntityId.value_or(0);
-	FEntityId EntityId(SpatialEntityId);
-	SpatialNetDriver->GetEntityRegistry()->AddToRegistry(ActorEntityId, GetActor());
-	FNetworkGUID NetGUID = PackageMap->ResolveEntityActor(Actor, ActorEntityId);
-	UE_LOG(LogSpatialOSActorChannel, Log, TEXT("Received create entity response op for %d"), EntityId.ToSpatialEntityId());	
+	UE_LOG(LogSpatialOSActorChannel, Log, TEXT("Received create entity response op for %d"), ActorEntityId);	
 }	
 
 void USpatialActorChannel::UpdateSpatialPosition(bool SendComponentUpdate)
@@ -483,8 +475,4 @@
 			}
 		}
 	}
-}
-=======
-	UE_LOG(LogSpatialOSActorChannel, Log, TEXT("Received create entity response op for %d"), ActorEntityId);	
-}	
->>>>>>> ba5b8ec0
+}