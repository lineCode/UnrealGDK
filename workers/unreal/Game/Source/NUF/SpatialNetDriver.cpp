// Copyright (c) Improbable Worlds Ltd, All Rights Reserved

#include "SpatialNetDriver.h"
#include "SpatialNetConnection.h"
#include "EntityRegistry.h"
#include "EntityPipeline.h"
#include "SimpleEntitySpawnerBlock.h"
#include "SpatialOS.h"
#include "SpatialOSComponentUpdater.h"
#include "Engine/ActorChannel.h"
#include "Net/RepLayout.h"
#include "Net/DataReplication.h"
<<<<<<< HEAD
#include "SpatialPackageMapClient.h"
=======
#include "SpatialActorChannel.h"
>>>>>>> 9e9e660c

//#include "Generated/SpatialInteropCharacter.h"

#define ENTITY_BLUEPRINTS_FOLDER "/Game/EntityBlueprints"

bool USpatialNetDriver::InitBase(bool bInitAsClient, FNetworkNotify* InNotify, const FURL& URL, bool bReuseAddressAndPort, FString& Error)
{
	if (!Super::InitBase(bInitAsClient, InNotify, URL, bReuseAddressAndPort, Error))
	{
		return false;
	}

	// make absolutely sure that the actor channel that we are using is our Spatial actor channel
	UChannel::ChannelClasses[CHTYPE_Actor] = USpatialActorChannel::StaticClass();

	SpatialOSInstance = NewObject<USpatialOS>(this);

	SpatialOSInstance->OnConnectedDelegate.AddDynamic(this,
		&USpatialNetDriver::OnSpatialOSConnected);
	SpatialOSInstance->OnConnectionFailedDelegate.AddDynamic(
		this, &USpatialNetDriver::OnSpatialOSConnectFailed);
	SpatialOSInstance->OnDisconnectedDelegate.AddDynamic(
		this, &USpatialNetDriver::OnSpatialOSDisconnected);

	auto workerConfig = FSOSWorkerConfigurationData();

	workerConfig.Networking.UseExternalIp = false;
	workerConfig.SpatialOSApplication.WorkerPlatform =
		bInitAsClient ? TEXT("UnrealClient") : TEXT("UnrealWorker");

	SpatialOSInstance->ApplyConfiguration(workerConfig);
	SpatialOSInstance->Connect();

	SpatialOSComponentUpdater = NewObject<USpatialOSComponentUpdater>(this);

	EntityRegistry = NewObject<UEntityRegistry>(this);

	return true;
}

void USpatialNetDriver::OnSpatialOSConnected()
{
	UE_LOG(LogTemp, Warning, TEXT("Connected to SpatialOS."));
	ShadowActorPipelineBlock = NewObject<USpatialShadowActorPipelineBlock>(this);
	ShadowActorPipelineBlock->Init(EntityRegistry);
	SpatialOSInstance->GetEntityPipeline()->AddBlock(ShadowActorPipelineBlock);
	auto EntitySpawnerBlock = NewObject<USimpleEntitySpawnerBlock>();
	//EntitySpawnerBlock->Init(EntityRegistry);
	//SpatialOSInstance->GetEntityPipeline()->AddBlock(EntitySpawnerBlock);

	TArray<FString> BlueprintPaths;
	BlueprintPaths.Add(TEXT(ENTITY_BLUEPRINTS_FOLDER));

	EntityRegistry->RegisterEntityBlueprints(BlueprintPaths);
}

void USpatialNetDriver::OnSpatialOSDisconnected()
{
	UE_LOG(LogTemp, Warning, TEXT("Disconnected from SpatialOS."));
}

void USpatialNetDriver::OnSpatialOSConnectFailed()
{
	UE_LOG(LogTemp, Warning, TEXT("Could not connect to SpatialOS."));
}

int32 USpatialNetDriver::ServerReplicateActors(float DeltaSeconds)
{
	int32 RetVal = Super::ServerReplicateActors(DeltaSeconds);

	if (!ShadowActorPipelineBlock)
	{
		return RetVal;
	}

#if WITH_SERVER_CODE
	/*
	for (int32 ClientId = 0; ClientId < ClientConnections.Num(); ClientId++)
	{
		UNetConnection* NetConnection = ClientConnections[ClientId];
		for (int32 ChannelId = 0; ChannelId < NetConnection->OpenChannels.Num(); ChannelId++)
		{
			UActorChannel* ActorChannel = Cast<UActorChannel>(NetConnection->OpenChannels[ChannelId]);
			if (!ActorChannel)
			{
				continue;
			}

			// TODO: Remove this once we are using our entity pipeline.
			if (!ActorChannel->Actor->IsA<ACharacter>())
			{
				continue;
			}

			// Get FRepState.
			auto RepData = ActorChannel->ActorReplicator;
			FRepState* RepState = RepData->RepState;
			if (!RepState)
			{
				continue;
			}

			// Get entity ID.
			// TODO: Replace with EntityId from registry corresponding to this replicated actor.
			FEntityId EntityId = 2;//EntityRegistry->GetEntityIdFromActor(ActorChannel->Actor);
			if (EntityId == FEntityId())
			{
				continue;
			}

			// Get shadow actor.
			ASpatialShadowActor* ShadowActor = ShadowActorPipelineBlock->GetShadowActor(EntityId);
			if (!ShadowActor)
			{
				UE_LOG(LogTemp, Warning, TEXT("Actor channel has no corresponding shadow actor. That means the entity hasn't been checked out yet."));
				continue;
			}

			// Write changed properties to SpatialOS.
			auto RepLayout = RepState->RepLayout;
			for (int k = RepState->HistoryStart; k <= RepState->HistoryEnd; k++)
			{
				auto Changed = RepState->ChangeHistory[k].Changed;
				if (Changed.Num() > 0)
				{
					for (int idx = 0; idx < Changed.Num(); idx++)
					{
						if (Changed[idx] == 0)
						{
							continue;
						}
						int CmdIndex = Changed[idx] - 1;

						// Ignore dynamic arrays.
						auto Type = RepLayout->Cmds[CmdIndex].Type;
						if (Type == REPCMD_Return || Type == REPCMD_DynamicArray)
						{
							continue;
						}

						UProperty* Property = RepLayout->Cmds[CmdIndex].Property;
						UProperty* ParentProperty = RepLayout->Parents[RepLayout->Cmds[CmdIndex].ParentIndex].Property;
<<<<<<< HEAD
=======
						//ApplyUpdateToSpatial_Character(ActorChannel->Actor, CmdIndex, ParentProperty, Property, ShadowActor->ReplicatedData);
>>>>>>> 9e9e660c

						if (ClientConnections.Num() > 0)
						{
							ApplyUpdateToSpatial_Character(ActorChannel->Actor, CmdIndex, ParentProperty, Property, ShadowActor->ReplicatedData, Cast<USpatialPackageMapClient>(ClientConnections[0]->PackageMap));

							FString ChangedProp = Property->GetNameCPP();
							UE_LOG(LogTemp, Warning, TEXT("Actor: %s, cmd %s"), *GetNameSafe(ActorChannel->Actor), *ChangedProp);
						}
					}
				}
			}
		}
	}
	*/
#endif
	return RetVal;
}

void USpatialNetDriver::TickDispatch(float DeltaTime)
{
	Super::TickDispatch(DeltaTime);

	if (SpatialOSInstance != nullptr && SpatialOSInstance->GetEntityPipeline() != nullptr)
	{
		SpatialOSInstance->ProcessOps();
		SpatialOSInstance->GetEntityPipeline()->ProcessOps(SpatialOSInstance->GetView(), SpatialOSInstance->GetConnection(), GetWorld());
		SpatialOSComponentUpdater->UpdateComponents(EntityRegistry, DeltaTime);
		if (ShadowActorPipelineBlock)
		{
			ShadowActorPipelineBlock->ReplicateShadowActorChanges(DeltaTime);
		}
	}
}

void USpatialNetDriver::PostInitProperties()
{
	Super::PostInitProperties();

	if (!HasAnyFlags(RF_ClassDefaultObject))
	{
		GuidCache = TSharedPtr<FSpatialNetGUIDCache>(new FSpatialNetGUIDCache(this));
	}
}

UEntityRegistry* USpatialNetDriver::GetEntityRegistry()
{
	return EntityRegistry;
}
<|MERGE_RESOLUTION|>--- conflicted
+++ resolved
@@ -10,11 +10,8 @@
 #include "Engine/ActorChannel.h"
 #include "Net/RepLayout.h"
 #include "Net/DataReplication.h"
-<<<<<<< HEAD
 #include "SpatialPackageMapClient.h"
-=======
 #include "SpatialActorChannel.h"
->>>>>>> 9e9e660c
 
 //#include "Generated/SpatialInteropCharacter.h"
 
@@ -157,18 +154,10 @@
 
 						UProperty* Property = RepLayout->Cmds[CmdIndex].Property;
 						UProperty* ParentProperty = RepLayout->Parents[RepLayout->Cmds[CmdIndex].ParentIndex].Property;
-<<<<<<< HEAD
-=======
 						//ApplyUpdateToSpatial_Character(ActorChannel->Actor, CmdIndex, ParentProperty, Property, ShadowActor->ReplicatedData);
->>>>>>> 9e9e660c
-
-						if (ClientConnections.Num() > 0)
-						{
-							ApplyUpdateToSpatial_Character(ActorChannel->Actor, CmdIndex, ParentProperty, Property, ShadowActor->ReplicatedData, Cast<USpatialPackageMapClient>(ClientConnections[0]->PackageMap));
-
-							FString ChangedProp = Property->GetNameCPP();
-							UE_LOG(LogTemp, Warning, TEXT("Actor: %s, cmd %s"), *GetNameSafe(ActorChannel->Actor), *ChangedProp);
-						}
+
+						FString ChangedProp = Property->GetNameCPP();
+						UE_LOG(LogTemp, Warning, TEXT("Actor: %s, cmd %s"), *GetNameSafe(ActorChannel->Actor), *ChangedProp);
 					}
 				}
 			}
