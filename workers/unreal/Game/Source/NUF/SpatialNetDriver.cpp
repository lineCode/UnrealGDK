--- conflicted
+++ resolved
@@ -17,12 +17,7 @@
 #include "SpatialPackageMapClient.h"
 #include "SpatialPendingNetGame.h"
 #include "SpatialActorChannel.h"
-<<<<<<< HEAD
 #include "improbable/spawner/spawner.h"
-=======
-#include "NoOpEntityPipelineBlock.h"
->>>>>>> 12d335b1
-
 #include "EntityBuilder.h"
 
 using namespace improbable;
@@ -100,27 +95,16 @@
 void USpatialNetDriver::OnSpatialOSConnected()
 {
 	UE_LOG(LogTemp, Warning, TEXT("Connected to SpatialOS."));
-<<<<<<< HEAD
 
 	SpatialInteropBlock = NewObject<USpatialInteropBlock>();
 	SpatialInteropBlock->Init(EntityRegistry);
 	SpatialOSInstance->GetEntityPipeline()->AddBlock(SpatialInteropBlock);
-
-	ShadowActorPipelineBlock = NewObject<USpatialShadowActorPipelineBlock>();
-	ShadowActorPipelineBlock->Init(EntityRegistry);
-	SpatialOSInstance->GetEntityPipeline()->AddBlock(ShadowActorPipelineBlock);
-=======
-	auto EntitySpawnerBlock = NewObject<UNoOpEntityPipelineBlock>();
-	//EntitySpawnerBlock->Init(EntityRegistry);
-	SpatialOSInstance->GetEntityPipeline()->AddBlock(EntitySpawnerBlock);
->>>>>>> 12d335b1
-
+	
 	TArray<FString> BlueprintPaths;
 	BlueprintPaths.Add(TEXT(ENTITY_BLUEPRINTS_FOLDER));
 
 	EntityRegistry->RegisterEntityBlueprints(BlueprintPaths);
 
-<<<<<<< HEAD
 	// If we're the client, we can now ask the server to spawn our controller.
 
 	// If we're the server, we will spawn the special Spatial connection that will route all updates to SpatialOS.
@@ -150,30 +134,7 @@
 		Notify->NotifyAcceptedConnection(Connection);
 		Connection->bFakeSpatialClient = true;
 		AddClientConnection(Connection);
-=======
-	UpdateInterop->Init(GetNetMode() == NM_Client, SpatialOSInstance, this);
-
-	// DEBUGGING, REMOVE LATER
-	if (GetNetMode() == NM_Client)
-	{
-		TSharedPtr<worker::View> View = SpatialOSInstance->GetView().Pin();
-		TSharedPtr<worker::Connection> Connection = SpatialOSInstance->GetConnection().Pin();
-		View->OnReserveEntityIdResponse([this, Connection](const worker::ReserveEntityIdResponseOp& callback)
-		{
-			std::string ClientWorkerIdString = TCHAR_TO_UTF8(*SpatialOSInstance->GetWorkerConfiguration().GetWorkerId());
-			WorkerAttributeSet ClientAttribute{ { "workerId:" + ClientWorkerIdString } };
-			WorkerRequirementSet OwnClientOnly{ { ClientAttribute } };
-			auto Entity = unreal::FEntityBuilder::Begin()
-				.AddPositionComponent(Position::Data{ {10.0f, 10.0f, 10.0f} }, OwnClientOnly)
-				.AddMetadataComponent(Metadata::Data{ "TEST" })
-				.SetPersistence(true)
-				.SetReadAcl(OwnClientOnly)
-				.Build();
-
-			Connection->SendCreateEntityRequest(Entity, callback.EntityId, 0);
-		});
-		Connection->SendReserveEntityIdRequest({});
->>>>>>> 12d335b1
+		UpdateInterop->Init(GetNetMode() == NM_Client, SpatialOSInstance, this);
 	}
 }
 
@@ -201,7 +162,6 @@
 // Returns true if this actor is owned by, and should replicate to *any* of the passed in connections
 static FORCEINLINE_DEBUGGABLE UNetConnection* IsActorOwnedByAndRelevantToConnection(const AActor* Actor, const TArray<FNetViewer>& ConnectionViewers, bool& bOutHasNullViewTarget)
 {
-<<<<<<< HEAD
 	const AActor* ActorOwner = Actor->GetNetOwner();
 
 	bOutHasNullViewTarget = false;
@@ -834,9 +794,6 @@
 #else
 	return 0;
 #endif // WITH_SERVER_CODE
-=======
-	return Super::ServerReplicateActors(DeltaSeconds);
->>>>>>> 12d335b1
 }
 
 void USpatialNetDriver::TickDispatch(float DeltaTime)
