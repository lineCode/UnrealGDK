// Copyright (c) Improbable Worlds Ltd, All Rights Reserved

#pragma once

#include <improbable/worker.h>

#include "CoreMinimal.h"
#include "Net/RepLayout.h"
#include "SpatialUpdateInterop.generated.h"

class USpatialOS;
class USpatialActorChannel;
class USpatialNetDriver;

class FOutBunch;

enum EReplicatedPropertyGroup
{
	GROUP_SingleClient,
	GROUP_MultiClient
};

inline EReplicatedPropertyGroup GetGroupFromCondition(ELifetimeCondition Condition)
{
	switch (Condition)
	{
	case COND_AutonomousOnly:
	case COND_OwnerOnly:
		return GROUP_SingleClient;
	default:
		return GROUP_MultiClient;
	}
}

class USpatialUpdateInterop;

//todo: (cc: @david) This code is merged into master, but the UObjects held inside a 
// non-uclass will not be ref counted properly and may be removed under us.
// It will mostly "work" because it's only used under USpatialUpdateInterop's context, but I think we can do something more robust.
class FSpatialTypeBinding
{
public:
	void Init(USpatialUpdateInterop* UpdateInterop, UPackageMap* PackageMap);

	virtual void BindToView() = 0;
	virtual void UnbindFromView() = 0;
	virtual worker::ComponentId GetReplicatedGroupComponentId(EReplicatedPropertyGroup Group) const = 0;
<<<<<<< HEAD
	virtual void SendComponentUpdates(const TArray<uint16>& Changed,
									  const uint8* RESTRICT SourceData,
									  const TArray<FRepLayoutCmd>& Cmds,
									  const TArray<FHandleToCmdIndex>& BaseHandleToCmdIndex,
									  const worker::EntityId& EntityId) const = 0;
=======
	virtual void SendComponentUpdates(FInBunch* OutgoingBunch, const worker::EntityId& EntityId) const = 0;
	virtual worker::Entity CreateActorEntity(const FVector& Position, const FString& Metadata) const = 0;
>>>>>>> 3083e43a

protected:
	USpatialUpdateInterop* UpdateInterop;
	UPackageMap* PackageMap;
};

UCLASS()
class NUF_API USpatialUpdateInterop : public UObject
{
	GENERATED_BODY()
public:
	USpatialUpdateInterop();

	void Init(bool bClient, USpatialOS* Instance, USpatialNetDriver* Driver);
	void Tick(float DeltaTime);

	USpatialActorChannel* GetClientActorChannel(const worker::EntityId& EntityId) const;

	void RegisterInteropType(UClass* Class, TSharedPtr<FSpatialTypeBinding> Binding);
	void UnregisterInteropType(UClass* Class);
	const FSpatialTypeBinding* GetTypeBindingByClass(UClass* Class) const;

	void SendSpatialUpdate(USpatialActorChannel* Channel, FOutBunch* OutgoingBunch);
	void SendSpatialUpdate(USpatialActorChannel* Channel, const TArray<uint16>& Changed);
	void ReceiveSpatialUpdate(USpatialActorChannel* Channel, FNetBitWriter& IncomingPayload);

	USpatialOS* GetSpatialOS() const
	{
		return SpatialOSInstance;
	}

private:
	UPROPERTY()
	USpatialOS* SpatialOSInstance;

	UPROPERTY()
	USpatialNetDriver* NetDriver;

	UPROPERTY()
	bool bIsClient;

	UPROPERTY()
	UPackageMap* PackageMap;

	// Type interop bindings.
	TMap<UClass*, TSharedPtr<FSpatialTypeBinding>> TypeBinding;

	// On clients, there is a 1 to 1 mapping between an actor and an actor channel (as there's just one NetConnection).
	TMap<worker::EntityId, USpatialActorChannel*> EntityToClientActorChannel;

private:
	void SetComponentInterests(USpatialActorChannel* ActorChannel, const worker::EntityId& EntityId);

	friend class USpatialInteropBlock;
};<|MERGE_RESOLUTION|>--- conflicted
+++ resolved
@@ -45,16 +45,12 @@
 	virtual void BindToView() = 0;
 	virtual void UnbindFromView() = 0;
 	virtual worker::ComponentId GetReplicatedGroupComponentId(EReplicatedPropertyGroup Group) const = 0;
-<<<<<<< HEAD
 	virtual void SendComponentUpdates(const TArray<uint16>& Changed,
 									  const uint8* RESTRICT SourceData,
 									  const TArray<FRepLayoutCmd>& Cmds,
 									  const TArray<FHandleToCmdIndex>& BaseHandleToCmdIndex,
 									  const worker::EntityId& EntityId) const = 0;
-=======
-	virtual void SendComponentUpdates(FInBunch* OutgoingBunch, const worker::EntityId& EntityId) const = 0;
 	virtual worker::Entity CreateActorEntity(const FVector& Position, const FString& Metadata) const = 0;
->>>>>>> 3083e43a
 
 protected:
 	USpatialUpdateInterop* UpdateInterop;
