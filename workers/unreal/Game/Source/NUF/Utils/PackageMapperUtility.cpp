// Copyright (c) Improbable Worlds Ltd, All Rights Reserved

#include "PackageMapperUtility.h"
#include <string>
#include "Misc/SecureHash.h"
#include "EngineUtils.h"
//#include "CodeWriter.h"
#include <inttypes.h>

const uint32 StaticObjectOffset = 0x80000000;

uint32 APackageMapperUtility::Hash(FString& Input)
{
	int Res = 0;
	for (int i = 0; i < Input.Len(); i++)
	{
		Res += (i * Input[i] % 0xFFFFFFFF);
	}
	return Res;
}

void APackageMapperUtility::MapActorPaths(TMap<uint32, FString>& OutMap, UObject* WorldContextObject)
{
	//todo: handle the codewriter dependency. temporarily disabled
	/*int ActorIndex = StaticObjectOffset;
	for (TActorIterator<AActor> Itr(WorldContextObject->GetWorld()); Itr; ++Itr)
	{
		AActor* Actor = *Itr;
		FStringAssetReference StringRef(Actor);
		FString PathStr = StringRef.ToString();
		std::hash<std::string> Hasher;
		uint32 PathHash = Hasher(TCHAR_TO_UTF8(*PathStr));
		
		OutMap.Emplace((PathHash & (StaticObjectOffset - 1)) + StaticObjectOffset, PathStr);
	}*/
}

void APackageMapperUtility::GeneratePackageMap(UObject* WorldContextObject)
{
<<<<<<< HEAD
	//FCodeWriter OutputMap;
=======
	//todo: handle the codewriter dependency. temporarily disabled
	/*
	FCodeWriter OutputMap;
>>>>>>> bd316ec3

	TMap<uint32, FString> ObjectPathMap;
	MapActorPaths(ObjectPathMap, WorldContextObject);

	for (auto MapEntry = ObjectPathMap.CreateConstIterator(); MapEntry; ++MapEntry)
	{
	//	OutputMap.Print(FString::Printf(TEXT("ObjectMap.emplace(%" PRIu32 ", \"%s\");"), MapEntry.Key(), *MapEntry.Value()));
	}
<<<<<<< HEAD
	//OutputMap.Dump();
=======
	OutputMap.Dump();
	*/
>>>>>>> bd316ec3
}<|MERGE_RESOLUTION|>--- conflicted
+++ resolved
@@ -37,13 +37,9 @@
 
 void APackageMapperUtility::GeneratePackageMap(UObject* WorldContextObject)
 {
-<<<<<<< HEAD
-	//FCodeWriter OutputMap;
-=======
 	//todo: handle the codewriter dependency. temporarily disabled
 	/*
 	FCodeWriter OutputMap;
->>>>>>> bd316ec3
 
 	TMap<uint32, FString> ObjectPathMap;
 	MapActorPaths(ObjectPathMap, WorldContextObject);
@@ -52,10 +48,6 @@
 	{
 	//	OutputMap.Print(FString::Printf(TEXT("ObjectMap.emplace(%" PRIu32 ", \"%s\");"), MapEntry.Key(), *MapEntry.Value()));
 	}
-<<<<<<< HEAD
-	//OutputMap.Dump();
-=======
 	OutputMap.Dump();
 	*/
->>>>>>> bd316ec3
 }