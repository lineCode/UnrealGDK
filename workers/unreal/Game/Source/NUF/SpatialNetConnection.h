// Copyright (c) Improbable Worlds Ltd, All Rights Reserved

#pragma once

#include "CoreMinimal.h"
#include "IpConnection.h"
#include "SpatialNetConnection.generated.h"

/**
 * 
 */
UCLASS(transient, config = Engine)
class NUF_API USpatialNetConnection : public UIpConnection
{
	GENERATED_BODY()
<<<<<<< HEAD
public:
	virtual void InitBase(UNetDriver* InDriver, class FSocket* InSocket, const FURL& InURL, EConnectionState InState, int32 InMaxPacket = 0, int32 InPacketOverhead = 0) override;
	virtual void InitRemoteConnection(UNetDriver* InDriver, class FSocket* InSocket, const FURL& InURL, const class FInternetAddr& InRemoteAddr, EConnectionState InState, int32 InMaxPacket = 0, int32 InPacketOverhead = 0) override;
	virtual void InitLocalConnection(UNetDriver* InDriver, class FSocket* InSocket, const FURL& InURL, EConnectionState InState, int32 InMaxPacket = 0, int32 InPacketOverhead = 0) override;
	virtual void LowLevelSend(void* Data, int32 CountBytes, int32 CountBits) override;
	virtual bool ClientHasInitializedLevelFor(const UObject* TestObject) const override;

	//NUF: we might not need this in the end if we end up relying on bInternalAck.
	UPROPERTY()
	bool bFakeSpatialClient;

protected:

	//TODO-giray: Remove once we don't need to have an IP connection.
	// Currently we have regular Unreal connections that transmit through a per-client socket, along with the new "Spatial" connections.
	// We will eventually remove the old type of connection, but until then this flag will let us special case certain behavior (such as writing into a socket).
	UPROPERTY()
	bool bVanillaUnrealConnection;	
=======

public:
	USpatialNetConnection(const FObjectInitializer& ObjectInitializer);
>>>>>>> 7817ec23
};<|MERGE_RESOLUTION|>--- conflicted
+++ resolved
@@ -13,8 +13,9 @@
 class NUF_API USpatialNetConnection : public UIpConnection
 {
 	GENERATED_BODY()
-<<<<<<< HEAD
 public:
+	USpatialNetConnection(const FObjectInitializer& ObjectInitializer);
+
 	virtual void InitBase(UNetDriver* InDriver, class FSocket* InSocket, const FURL& InURL, EConnectionState InState, int32 InMaxPacket = 0, int32 InPacketOverhead = 0) override;
 	virtual void InitRemoteConnection(UNetDriver* InDriver, class FSocket* InSocket, const FURL& InURL, const class FInternetAddr& InRemoteAddr, EConnectionState InState, int32 InMaxPacket = 0, int32 InPacketOverhead = 0) override;
 	virtual void InitLocalConnection(UNetDriver* InDriver, class FSocket* InSocket, const FURL& InURL, EConnectionState InState, int32 InMaxPacket = 0, int32 InPacketOverhead = 0) override;
@@ -26,15 +27,9 @@
 	bool bFakeSpatialClient;
 
 protected:
-
 	//TODO-giray: Remove once we don't need to have an IP connection.
 	// Currently we have regular Unreal connections that transmit through a per-client socket, along with the new "Spatial" connections.
 	// We will eventually remove the old type of connection, but until then this flag will let us special case certain behavior (such as writing into a socket).
 	UPROPERTY()
 	bool bVanillaUnrealConnection;	
-=======
-
-public:
-	USpatialNetConnection(const FObjectInitializer& ObjectInitializer);
->>>>>>> 7817ec23
 };