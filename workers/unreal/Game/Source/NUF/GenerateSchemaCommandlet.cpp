#include "GenerateSchemaCommandlet.h"

#include "Utils/CodeWriter.h"

// For GenerateSchemaFromClass
#include "Net/DataReplication.h"
#include "GameFramework/Character.h"
#include "Misc/FileHelper.h"
#include "Components/ArrowComponent.h"

// Hack to access private members of FRepLayout.
#define private public
#include "Net/RepLayout.h"
#undef private

namespace
{
	struct FPropertyInfo
	{
		UProperty* Property;
		ERepLayoutCmdType Type;
		// Properties that were traversed to reach this property, including the property itself.
		TArray<UProperty*> Chain;

		bool operator==(const FPropertyInfo& Other) const
		{
			return Property == Other.Property && Type == Other.Type && Chain == Other.Chain;
		}
	};

	struct FRepLayoutEntry
	{
		UProperty* Property;
		UProperty* Parent;
		TArray<UProperty*> Chain;
		ELifetimeCondition Condition;
		ERepLayoutCmdType Type;
		int32 Handle;
		int32 Offset;
	};

	struct FReplicatedPropertyInfo
	{
		FRepLayoutEntry Entry;
		// Usually a singleton list containing the PropertyInfo this RepLayoutEntry refers to.
		// In some cases (such as a struct within a struct), this can refer to many properties in schema.
		TArray<FPropertyInfo> PropertyList;
	};

	enum EReplicatedPropertyGroup
	{
		REP_SingleClient,
		REP_MultiClient
	};

	struct FPropertyLayout
	{
		TMap<EReplicatedPropertyGroup, TArray<FReplicatedPropertyInfo>> ReplicatedProperties;
		TArray<FPropertyInfo> CompleteProperties;
	};

	FString GetLifetimeConditionAsString(ELifetimeCondition Condition)
	{
		const UEnum* EnumPtr = FindObject<UEnum>(ANY_PACKAGE, TEXT("ELifetimeCondition"), true);
		if (!EnumPtr)
		{
			return FString("Invalid");
		}
		return EnumPtr->GetNameByValue((int64)Condition).ToString();
	}

	FString GetReplicatedPropertyGroupName(EReplicatedPropertyGroup Group)
	{
		return Group == REP_SingleClient ? TEXT("SingleClient") : TEXT("MultiClient");
	}

	FString PropertySchemaName(UProperty* Property)
	{
		FString FullPath = Property->GetFullGroupName(false);
		FullPath.ReplaceInline(TEXT("."), TEXT("_"));
		FullPath.ReplaceInline(SUBOBJECT_DELIMITER, TEXT("_"));
		FullPath.ToLowerInline();
		return FullPath;
	}

	FString PropertyGeneratedName(UProperty* Property)
	{
		FString SchemaName = PropertySchemaName(Property);
		SchemaName[0] = FChar::ToUpper(SchemaName[0]);
		return SchemaName;
	}

	FString PropertyGeneratedName(const FString& SchemaName)
	{
		TArray<FString> ScopeNames;
		SchemaName.ParseIntoArray(ScopeNames, TEXT("_"), false);
		FString GeneratedName;
		for (auto Scope : ScopeNames)
		{
			Scope[0] = FChar::ToUpper(Scope[0]);
			GeneratedName += Scope;
		}
		return GeneratedName;
	}

	ERepLayoutCmdType PropertyToRepLayoutType(UProperty* Property)
	{
		UProperty * UnderlyingProperty = Property;
		if (UEnumProperty * EnumProperty = Cast< UEnumProperty >(Property))
		{
			UnderlyingProperty = EnumProperty->GetUnderlyingProperty();
		}

		// Try to special case to custom types we know about
		if (UnderlyingProperty->IsA(UStructProperty::StaticClass()))
		{
			UStructProperty * StructProp = Cast< UStructProperty >(UnderlyingProperty);
			UScriptStruct * Struct = StructProp->Struct;
			if (Struct->GetFName() == NAME_Vector)
			{
				return REPCMD_PropertyVector;
			}
			else if (Struct->GetFName() == NAME_Rotator)
			{
				return REPCMD_PropertyRotator;
			}
			else if (Struct->GetFName() == NAME_Plane)
			{
				return  REPCMD_PropertyPlane;
			}
			else if (Struct->GetName() == TEXT("Vector_NetQuantize100"))
			{
				return REPCMD_PropertyVector100;
			}
			else if (Struct->GetName() == TEXT("Vector_NetQuantize10"))
			{
				return REPCMD_PropertyVector10;
			}
			else if (Struct->GetName() == TEXT("Vector_NetQuantizeNormal"))
			{
				return REPCMD_PropertyVectorNormal;
			}
			else if (Struct->GetName() == TEXT("Vector_NetQuantize"))
			{
				return REPCMD_PropertyVectorQ;
			}
			else if (Struct->GetName() == TEXT("UniqueNetIdRepl"))
			{
				return REPCMD_PropertyNetId;
			}
			else if (Struct->GetName() == TEXT("RepMovement"))
			{
				return REPCMD_RepMovement;
			}
			else
			{
				return REPCMD_Property;
			}
		}
		else if (UnderlyingProperty->IsA(UBoolProperty::StaticClass()))
		{
			return REPCMD_PropertyBool;
		}
		else if (UnderlyingProperty->IsA(UFloatProperty::StaticClass()))
		{
			return REPCMD_PropertyFloat;
		}
		else if (UnderlyingProperty->IsA(UIntProperty::StaticClass()))
		{
			return REPCMD_PropertyInt;
		}
		else if (UnderlyingProperty->IsA(UByteProperty::StaticClass()))
		{
			return REPCMD_PropertyByte;
		}
		else if (UnderlyingProperty->IsA(UObjectPropertyBase::StaticClass()))
		{
			return REPCMD_PropertyObject;
		}
		else if (UnderlyingProperty->IsA(UNameProperty::StaticClass()))
		{
			return REPCMD_PropertyName;
		}
		else if (UnderlyingProperty->IsA(UUInt32Property::StaticClass()))
		{
			return REPCMD_PropertyUInt32;
		}
		else if (UnderlyingProperty->IsA(UUInt64Property::StaticClass()))
		{
			return REPCMD_PropertyUInt64;
		}
		else if (UnderlyingProperty->IsA(UStrProperty::StaticClass()))
		{
			return REPCMD_PropertyString;
		}
		else
		{
			return REPCMD_Property;
		}
	}

	FString RepLayoutTypeToSchemaType(ERepLayoutCmdType Type)
	{
		FString DataType;
		switch (Type)
		{
		case REPCMD_DynamicArray:
		case REPCMD_Return:
			UE_LOG(LogTemp, Warning, TEXT("ENCOUNTERED A DYNAMIC ARRAY, SKIPPING"));
			break;
		case REPCMD_PropertyBool:
			DataType = TEXT("bool");
			break;
		case REPCMD_PropertyInt:
			DataType = TEXT("int32");
			break;
		case REPCMD_PropertyFloat:
			DataType = TEXT("float");
			break;
		case REPCMD_PropertyByte:
			DataType = TEXT("uint32"); // uint8 not supported in schema.
			break;
		case REPCMD_PropertyString:
		case REPCMD_PropertyName:
			DataType = TEXT("string");
			break;
		case REPCMD_PropertyUInt32:
			DataType = TEXT("uint32");
			break;
		case REPCMD_PropertyRotator:
			DataType = TEXT("UnrealFRotator");
			break;
		case REPCMD_PropertyPlane:
			DataType = TEXT("UnrealFPlane");
			break;
		case REPCMD_PropertyVector:
		case REPCMD_PropertyVector100:
		case REPCMD_PropertyVectorNormal:
		case REPCMD_PropertyVector10:
		case REPCMD_PropertyVectorQ:
			DataType = TEXT("improbable.Vector3f"); // not well supported
			break;
		case REPCMD_PropertyObject:
			DataType = TEXT("UnrealObjectRef");
			break;
		case REPCMD_PropertyNetId:
		case REPCMD_Property:
			DataType = TEXT("bytes");
			break;
		case REPCMD_PropertyUInt64:
			DataType = TEXT("bytes"); // uint64 not supported in Unreal codegen.
			break;
		case REPCMD_RepMovement:
			DataType = TEXT("bytes");
			break;
		default:
			UE_LOG(LogTemp, Warning, TEXT("UNHANDLED REPCMD Type"));
		}
		return DataType;
	}

	FString GetSchemaReplicatedDataName(EReplicatedPropertyGroup Group, UStruct* Type)
	{
		return FString::Printf(TEXT("Unreal%s%sReplicatedData"), *Type->GetName(), *GetReplicatedPropertyGroupName(Group));
	}

	FString GetSchemaCompleteDataName(UStruct* Type)
	{
		return FString::Printf(TEXT("Unreal%sCompleteData"), *Type->GetName());
	}

	FString GetFullyQualifiedName(TArray<UProperty*> Chain)
	{
		TArray<FString> ChainNames;
		for (auto Prop : Chain)
		{
			ChainNames.Add(Prop->GetName().ToLower());
		}
		// Prefix is required to disambiguate between properties in the generated code and UActorComponent/UObject properties
		// which the generated code extends :troll:.
		return TEXT("field_") + FString::Join(ChainNames, TEXT("_"));
	}

	FString GetUnrealFieldLvalue(TArray<UProperty*> Chain)
	{
		TArray<FString> ChainNames;
		for (auto Prop : Chain)
		{
			ChainNames.Add(Prop->GetName());
		}
		return TEXT("this->") + FString::Join(ChainNames, TEXT("->"));
	}

	// CDO - Class default object which contains Property
	void VisitProperty(TArray<FPropertyInfo>& PropertyInfo, UObject* CDO, TArray<UProperty*> Stack, UProperty* Property)
	{
		// Skip properties that make no sense to store in SpatialOS.
		if (Property->IsA<UMulticastDelegateProperty>())
		{
			UE_LOG(LogTemp, Warning, TEXT("%s - multicast delegate, skipping"), *Property->GetName());
			return;
		}
		if (Property->GetPropertyFlags() & CPF_Transient && !(Property->GetPropertyFlags() & CPF_Net))
		{
			UE_LOG(LogTemp, Warning, TEXT("%s - transient and not replicated, skipping"), *Property->GetName());
			return;
		}

		// Get property type.
		auto PropertyType = PropertyToRepLayoutType(Property);

		// If this property is a struct or object, we need to recurse into its properties.
		//
		// Usually, struct properties map directly to built in types like FString, or FPlane. However, custom structs map
		// directly to REPCMD_Property, so we need to make sure that it's a struct.
		if ((PropertyType == REPCMD_Property && Property->IsA<UStructProperty>()) ||
			(PropertyType == REPCMD_PropertyObject && Property->IsA<UObjectProperty>()))
		{
			// Get struct/class of property value.
			UStruct* PropertyValueStruct;
			if (PropertyType != REPCMD_PropertyObject)
			{ // UStruct property
				PropertyValueStruct = Cast<UStructProperty>(Property)->Struct;
			}
			else
			{ // UObject property
				UObjectProperty* ObjectProperty = Cast<UObjectProperty>(Property);
				UClass* PropertyValueClass = nullptr;

				// Obtain the class of the UObject property value.
				if (CDO)
				{
					// If we have the CDO, resolve the actual type pointed to by the pointer (to deal with polymorphism).
					UObject* Value = ObjectProperty->GetPropertyValue_InContainer(CDO);
					if (Value)
					{
						// If this is an editor-only property, skip it.
						if (Value->IsEditorOnly())
						{
							UE_LOG(LogTemp, Warning, TEXT("%s - editor only, skipping"), *Property->GetName());
							return;
						}

						// Make sure the owner of the property value is the CDO, otherwise this is a weak reference.
						if (Value->GetOuter() == CDO)
						{
							UE_LOG(LogTemp, Warning, TEXT("Property Class: %s Instance Class: %s"), *ObjectProperty->PropertyClass->GetName(), *Value->GetClass()->GetName());
							PropertyValueClass = Value->GetClass();
						}
						else
						{
							// The values outer is not us, store as weak reference.
							UE_LOG(LogTemp, Warning, TEXT("%s - %s weak reference (outer not this)"), *Property->GetName(), *ObjectProperty->PropertyClass->GetName());
						}
					}
					else
					{
						// If value is not set, then we clearly don't own it.
						UE_LOG(LogTemp, Warning, TEXT("%s - %s weak reference (null init)"), *Property->GetName(), *ObjectProperty->PropertyClass->GetName());
					}
				}
				else
				{
					// If we don't have a CDO, then this is a struct with a UObject property. In this case, the Struct will never be the owner.
					UE_LOG(LogTemp, Warning, TEXT("%s - %s weak reference (object inside struct)"), *Property->GetName(), *ObjectProperty->PropertyClass->GetName());
				}

				// Skip this property if it make no sense to store in SpatialOS.
				if (PropertyValueClass)
				{
					if (PropertyValueClass->IsChildOf<UClass>())
					{
						return;
					}
					if (!(PropertyValueClass->GetClassFlags() & CLASS_DefaultToInstanced))
					{
						UE_LOG(LogTemp, Warning, TEXT("%s - %s not instanced, skipping"), *Property->GetName(), *PropertyValueClass->GetName());
						return;
					}
					if (PropertyValueClass->IsChildOf(FTickFunction::StaticStruct()))
					{
						return;
					}
				}

				// Upcast property value type to struct.
				PropertyValueStruct = PropertyValueClass;
			}

			// If PropertyValueStruct is not nullptr, this property is an owning reference to the value.
			if (PropertyValueStruct)
			{
				// Instantiate CDO of this struct if it's a class.
				UObject* PropertyValueClassCDO = nullptr;
				if (Cast<UClass>(PropertyValueStruct) != nullptr)
				{
					PropertyValueClassCDO = Cast<UClass>(PropertyValueStruct)->GetDefaultObject();
				}

				// Recurse into properties.
				TArray<UProperty*> NewStack(Stack);
				NewStack.Add(Property);
				for (TFieldIterator<UProperty> It(PropertyValueStruct); It; ++It)
				{
					VisitProperty(PropertyInfo, PropertyValueClassCDO, NewStack, *It);
				}
				return;
			}

			// If PropertyValueStruct is nullptr, fall through to the weak reference case generated by
			// RepLayoutTypeToSchemaType.
		}

		Stack.Add(Property);
		PropertyInfo.Add({
			Property,
			PropertyType,
			Stack
			});
	}

	// Generates code to copy an Unreal PropertyValue into a SpatialOS component update.
	void GenerateUnrealToSchemaConversion(FCodeWriter& Writer, const FString& Update, TArray<UProperty*> PropertyChain, const FString& PropertyValue)
	{
		// Get result type.
		UProperty* Property = PropertyChain[PropertyChain.Num() - 1];
		FString SpatialValueSetter = Update + TEXT(".set_") + GetFullyQualifiedName(PropertyChain);

		if (UEnumProperty* EnumProperty = Cast<UEnumProperty>(Property))
		{
			Writer.Print(FString::Printf(TEXT("// UNSUPPORTED UEnumProperty - %s = %s;"), *SpatialValueSetter, *PropertyValue));
			//Writer.Print(FString::Printf(TEXT("auto Underlying = %s.GetValue()"), *PropertyValue));
			//return GenerateUnrealToSchemaConversion(Writer, EnumProperty->GetUnderlyingProperty(), TEXT("Underlying"), ResultName);
		}

		// Try to special case to custom types we know about
		if (Property->IsA(UStructProperty::StaticClass()))
		{
			UStructProperty * StructProp = Cast<UStructProperty>(Property);
			UScriptStruct * Struct = StructProp->Struct;
			if (Struct->GetFName() == NAME_Vector ||
				Struct->GetName() == TEXT("Vector_NetQuantize100") ||
				Struct->GetName() == TEXT("Vector_NetQuantize10") ||
				Struct->GetName() == TEXT("Vector_NetQuantizeNormal") ||
				Struct->GetName() == TEXT("Vector_NetQuantize"))
			{
				Writer.Print(FString::Printf(TEXT("%s(improbable::Vector3f(%s.X, %s.Y, %s.Z));"), *SpatialValueSetter, *PropertyValue, *PropertyValue, *PropertyValue));
			}
			else if (Struct->GetFName() == NAME_Rotator)
			{
				Writer.Print(FString::Printf(TEXT("%s(improbable::unreal::UnrealFRotator(%s.Yaw, %s.Pitch, %s.Roll));"), *SpatialValueSetter, *PropertyValue, *PropertyValue, *PropertyValue));
			}
			else if (Struct->GetFName() == NAME_Plane)
			{
				Writer.Print(FString::Printf(TEXT("%s(improbable::unreal::UnrealFPlane(%s.X, %s.Y, %s.Z, %s.W));"), *SpatialValueSetter, *PropertyValue, *PropertyValue, *PropertyValue, *PropertyValue));
			}
			else if (Struct->GetName() == TEXT("UniqueNetIdRepl"))
			{
				Writer.Print(FString::Printf(TEXT("// UNSUPPORTED UniqueNetIdRepl - %s = %s;"), *SpatialValueSetter, *PropertyValue));
			}
			else if (Struct->GetName() == TEXT("RepMovement"))
			{
				Writer.Print(FString::Printf(TEXT(R"""(TArray<uint8> ValueData;
				FMemoryWriter ValueDataWriter(ValueData);
				bool Success;
				%s.NetSerialize(ValueDataWriter, nullptr, Success);
				%s(std::string((char*)ValueData.GetData(), ValueData.Num()));)"""), *PropertyValue, *SpatialValueSetter));
			}
			else
			{
				for (TFieldIterator<UProperty> It(Struct); It; ++It)
				{
					Writer.Print(TEXT("{")).Indent();
					TArray<UProperty*> NewChain = PropertyChain;
					NewChain.Add(*It);
					GenerateUnrealToSchemaConversion(Writer, Update, NewChain, PropertyValue + TEXT(".") + (*It)->GetNameCPP());
					Writer.Outdent().Print(TEXT("}"));
				}
			}
		}
		else if (Property->IsA(UBoolProperty::StaticClass()))
		{
			Writer.Print(FString::Printf(TEXT("%s(%s != 0);"), *SpatialValueSetter, *PropertyValue));
		}
		else if (Property->IsA(UFloatProperty::StaticClass()))
		{
			Writer.Print(FString::Printf(TEXT("%s(%s);"), *SpatialValueSetter, *PropertyValue));
		}
		else if (Property->IsA(UIntProperty::StaticClass()))
		{
			Writer.Print(FString::Printf(TEXT("%s(%s);"), *SpatialValueSetter, *PropertyValue));
		}
		else if (Property->IsA(UByteProperty::StaticClass()))
		{
			Writer.Print(FString::Printf(TEXT("%s(uint32_t(%s));"), *SpatialValueSetter, *PropertyValue));
		}
		else if (Property->IsA(UObjectPropertyBase::StaticClass()))
		{
			Writer.Print(FString::Printf(TEXT("improbable::unreal::UnrealObjectRef UObjectRef = SpatialPMC->GetUnrealObjectRefFromNetGUID(NetGUID);\n%s(UObjectRef);"),
				*SpatialValueSetter));
		}
		else if (Property->IsA(UNameProperty::StaticClass()))
		{
			Writer.Print(FString::Printf(TEXT("%s(TCHAR_TO_UTF8(*%s.ToString()));"), *SpatialValueSetter, *PropertyValue));
		}
		else if (Property->IsA(UUInt32Property::StaticClass()))
		{
			Writer.Print(FString::Printf(TEXT("%s(uint32_t(%s));"), *SpatialValueSetter, *PropertyValue));
		}
		else if (Property->IsA(UUInt64Property::StaticClass()))
		{
			Writer.Print(FString::Printf(TEXT("%s(uint64_t(%s));"), *SpatialValueSetter, *PropertyValue));
		}
		else if (Property->IsA(UStrProperty::StaticClass()))
		{
			Writer.Print(FString::Printf(TEXT("%s(TCHAR_TO_UTF8(*%s));"), *SpatialValueSetter, *PropertyValue));
		}
		else
		{
			Writer.Print(TEXT("// UNSUPPORTED"));
		}
	}

	// Generates code to read a property in a SpatialOS component update and copy it to an Unreal PropertyValue.
	void GenerateSchemaToUnrealConversion(FCodeWriter& Writer, const FString& Update, TArray<UProperty*> PropertyChain, const FString& PropertyValue, const FString& PropertyType)
	{
		// Get result type.
		UProperty* Property = PropertyChain[PropertyChain.Num() - 1];
		FString SpatialValue = FString::Printf(TEXT("*(%s.%s().data())"), *Update, *GetFullyQualifiedName(PropertyChain));

		if (UEnumProperty* EnumProperty = Cast<UEnumProperty>(Property))
		{
			Writer.Print(FString::Printf(TEXT("// UNSUPPORTED (Enum) - %s %s;"), *PropertyValue, *SpatialValue));
			//Writer.Print(FString::Printf(TEXT("auto Underlying = %s.GetValue()"), *PropertyValue));
			//return GenerateUnrealToSchemaConversion(Writer, EnumProperty->GetUnderlyingProperty(), TEXT("Underlying"), ResultName);
		}

		// Try to special case to custom types we know about
		if (Property->IsA(UStructProperty::StaticClass()))
		{
			UStructProperty * StructProp = Cast<UStructProperty>(Property);
			UScriptStruct * Struct = StructProp->Struct;
			if (Struct->GetFName() == NAME_Vector ||
				Struct->GetName() == TEXT("Vector_NetQuantize100") ||
				Struct->GetName() == TEXT("Vector_NetQuantize10") ||
				Struct->GetName() == TEXT("Vector_NetQuantizeNormal") ||
				Struct->GetName() == TEXT("Vector_NetQuantize"))
			{
				Writer.Print(FString::Printf(TEXT("auto& Vector = %s;"), *SpatialValue));
				Writer.Print(FString::Printf(TEXT("%s.X = Vector.x();"), *PropertyValue));
				Writer.Print(FString::Printf(TEXT("%s.Y = Vector.y();"), *PropertyValue));
				Writer.Print(FString::Printf(TEXT("%s.Z = Vector.z();"), *PropertyValue));
			}
			else if (Struct->GetFName() == NAME_Rotator)
			{
				Writer.Print(FString::Printf(TEXT("auto& Rotator = %s;"), *SpatialValue));
				Writer.Print(FString::Printf(TEXT("%s.Yaw = Rotator.yaw();"), *PropertyValue));
				Writer.Print(FString::Printf(TEXT("%s.Pitch = Rotator.pitch();"), *PropertyValue));
				Writer.Print(FString::Printf(TEXT("%s.Roll = Rotator.roll();"), *PropertyValue));
			}
			else if (Struct->GetFName() == NAME_Plane)
			{
				Writer.Print(FString::Printf(TEXT("auto& Plane = %s;"), *SpatialValue));
				Writer.Print(FString::Printf(TEXT("%s.X = Plane.x();"), *PropertyValue));
				Writer.Print(FString::Printf(TEXT("%s.Y = Plane.y();"), *PropertyValue));
				Writer.Print(FString::Printf(TEXT("%s.Z = Plane.z();"), *PropertyValue));
				Writer.Print(FString::Printf(TEXT("%s.W = Plane.w();"), *PropertyValue));
			}
			else if (Struct->GetName() == TEXT("UniqueNetIdRepl"))
			{
				Writer.Print(FString::Printf(TEXT("// UNSUPPORTED UniqueNetIdRepl- %s %s;"), *PropertyValue, *SpatialValue));
			}
			else if (Struct->GetName() == TEXT("RepMovement"))
			{
				Writer.Print(FString::Printf(TEXT(R"""(auto& ValueDataStr = %s;
				TArray<uint8> ValueData;
				ValueData.Append((uint8*)ValueDataStr.data(), ValueDataStr.size());
				FMemoryReader ValueDataReader(ValueData);
				bool bSuccess;
				%s.NetSerialize(ValueDataReader, nullptr, bSuccess);)"""), *SpatialValue, *PropertyValue));
			}
			else
			{
				for (TFieldIterator<UProperty> It(Struct); It; ++It)
				{
					Writer.Print(TEXT("{")).Indent();
					TArray<UProperty*> NewChain = PropertyChain;
					NewChain.Add(*It);
					GenerateSchemaToUnrealConversion(Writer, Update, NewChain, PropertyValue + TEXT(".") + (*It)->GetNameCPP(), (*It)->GetCPPType());
					Writer.Outdent().Print(TEXT("}"));
				}
			}
		}
		else if (Property->IsA(UBoolProperty::StaticClass()))
		{
			Writer.Print(FString::Printf(TEXT("%s = %s;"), *PropertyValue, *SpatialValue));
		}
		else if (Property->IsA(UFloatProperty::StaticClass()))
		{
			Writer.Print(FString::Printf(TEXT("%s = %s;"), *PropertyValue, *SpatialValue));
		}
		else if (Property->IsA(UIntProperty::StaticClass()))
		{
			Writer.Print(FString::Printf(TEXT("%s = %s;"), *PropertyValue, *SpatialValue));
		}
		else if (Property->IsA(UByteProperty::StaticClass()))
		{
			Writer.Print(TEXT(R"""(// Byte properties are weird, because they can also be an enum in the form TEnumAsByte<...>.
			// Therefore, the code generator needs to cast to either TEnumAsByte<...> or uint8. However,
			// as TEnumAsByte<...> only has a uint8 constructor, we need to cast the SpatialOS value into
			// uint8 first, which causes "uint8(uint8(...))" to be generated for non enum bytes.)"""));
			Writer.Print(FString::Printf(TEXT("%s = %s(uint8(%s));"), *PropertyValue, *PropertyType, *SpatialValue));
		}
		else if (Property->IsA(UObjectPropertyBase::StaticClass()))
		{
			Writer.Print(FString::Printf(TEXT("// UNSUPPORTED ObjectProperty - %s %s;"), *PropertyValue, *SpatialValue));
		}
		else if (Property->IsA(UNameProperty::StaticClass()))
		{
			Writer.Print(FString::Printf(TEXT("%s = FName((%s).data());"), *PropertyValue, *SpatialValue));
		}
		else if (Property->IsA(UUInt32Property::StaticClass()))
		{
			Writer.Print(FString::Printf(TEXT("%s = uint32(%s);"), *PropertyValue, *SpatialValue));
		}
		else if (Property->IsA(UUInt64Property::StaticClass()))
		{
			Writer.Print(FString::Printf(TEXT("%s = uint64(%s);"), *PropertyValue, *SpatialValue));
		}
		else if (Property->IsA(UStrProperty::StaticClass()))
		{
			Writer.Print(FString::Printf(TEXT("%s = FString(UTF8_TO_TCHAR(%s));"), *PropertyValue, *SpatialValue));
		}
		else
		{
			Writer.Print(TEXT("// UNSUPPORTED"));
		}
	}

	FPropertyLayout CreatePropertyLayout(UClass* Class)
	{
		FPropertyLayout Layout;

		// Read the RepLayout for the class into a data structure.
		FRepLayout RepLayout;
		RepLayout.InitFromObjectClass(Class);
		TArray<TPair<int, FRepLayoutEntry>> RepLayoutProperties;
		for (int CmdIndex = 0; CmdIndex < RepLayout.Cmds.Num(); ++CmdIndex)
		{
			auto& Cmd = RepLayout.Cmds[CmdIndex];

			if (Cmd.Type == REPCMD_Return || Cmd.Type == REPCMD_DynamicArray)
				continue;

			if (Cmd.Property == nullptr)
				continue;

			// Get property and parent property from RepLayout.
			UProperty* Property = Cmd.Property;
			UProperty* ParentProperty = RepLayout.Parents[Cmd.ParentIndex].Property;
			if (ParentProperty == Property)
			{
				ParentProperty = nullptr;
			}
			TArray<UProperty*> PropertyChain;
			if (ParentProperty)
			{
				PropertyChain = { ParentProperty, Property };
			}
			else
			{
				PropertyChain = { Property };
			}

			int32 Handle = Cmd.RelativeHandle;
			RepLayoutProperties.Add(MakeTuple(Handle, FRepLayoutEntry{
				Property,
				ParentProperty,
				PropertyChain,
				RepLayout.Parents[Cmd.ParentIndex].Condition,
				(ERepLayoutCmdType)Cmd.Type,
				Handle,
				Cmd.Offset
				}));
		}

		// Recurse into class properties and build a complete property list.
		for (TFieldIterator<UProperty> It(Class); It; ++It)
		{
			VisitProperty(Layout.CompleteProperties, Class->GetDefaultObject(), {}, *It);
		}

		// Divide properties into replicated and complete properties.
		TArray<FReplicatedPropertyInfo> ReplicatedProperties;
		TArray<FPropertyInfo> CompletePropertiesToRemove;
		for (auto& Pair : RepLayoutProperties)
		{
			FRepLayoutEntry& Entry = Pair.Value;
			FReplicatedPropertyInfo Info{ Entry,{} };

			// Search for all properties with a property chain that begins with either {Parent, Property} or {Property}.
			Info.PropertyList = Layout.CompleteProperties.FilterByPredicate([Entry](const FPropertyInfo& Property)
			{
				if (Entry.Parent)
				{
					return Property.Chain.Num() >= 2 && Property.Chain[0] == Entry.Parent && Property.Chain[1] == Entry.Property;
				}
				else
				{
					return Property.Chain.Num() >= 1 && Property.Chain[0] == Entry.Property;
				}
			});
			ReplicatedProperties.Add(Info);

			// Append to the properties which need to be removed from the complete properties list.
			CompletePropertiesToRemove.Append(Info.PropertyList);
		}
		for (auto& PropertyToRemove : CompletePropertiesToRemove)
		{
			Layout.CompleteProperties.Remove(PropertyToRemove);
		}

		// Group replicated properties by single client (COND_AutonomousOnly and COND_OwnerOnly),
		// and multi-client (everything else).
		Layout.ReplicatedProperties.Add(REP_SingleClient);
		Layout.ReplicatedProperties.Add(REP_MultiClient);
		for (auto& RepProp : ReplicatedProperties)
		{
			switch (RepProp.Entry.Condition)
			{
			case COND_AutonomousOnly:
			case COND_OwnerOnly:
				Layout.ReplicatedProperties[REP_SingleClient].Add(RepProp);
				break;
			default:
				Layout.ReplicatedProperties[REP_MultiClient].Add(RepProp);
			}
		}

		return Layout;
	}

	void GenerateSchemaFromLayout(FCodeWriter& Writer, int ComponentId, UClass* Class, const FPropertyLayout& Layout)
	{
		Writer.Print(TEXT("// Copyright (c) Improbable Worlds Ltd, All Rights Reserved"));
		Writer.Print(TEXT("// Note that this file has been generated automatically"));
		Writer.Print(TEXT("package improbable.unreal;"));
		Writer.Print();
		Writer.Print(TEXT("import \"improbable/vector3.schema\";"));
		Writer.Print(TEXT("import \"unreal/core_types.schema\";"));
		Writer.Print();

		TArray<EReplicatedPropertyGroup> RepPropertyGroups;
		Layout.ReplicatedProperties.GetKeys(RepPropertyGroups);

		// Replicated properties.
		for (EReplicatedPropertyGroup Group : RepPropertyGroups)
		{
			Writer.Print(FString::Printf(TEXT("component %s {"), *GetSchemaReplicatedDataName(Group, Class)));
			Writer.Indent();
			Writer.Print(FString::Printf(TEXT("id = %d;"), ComponentId + (int)Group + 1));
			int FieldCounter = 0;
			for (auto& RepProp : Layout.ReplicatedProperties[Group])
			{
				for (auto& Prop : RepProp.PropertyList)
				{
					FieldCounter++;
					Writer.Print(
						FString::Printf(
							TEXT("%s %s = %d; // %s"),
							*RepLayoutTypeToSchemaType(Prop.Type),
							*GetFullyQualifiedName(Prop.Chain),
							FieldCounter,
							*GetLifetimeConditionAsString(RepProp.Entry.Condition)
						)
					);
				}
			}
			Writer.Outdent().Print(TEXT("}"));
		}

		// Complete properties.
		Writer.Print(FString::Printf(TEXT("component %s {"), *GetSchemaCompleteDataName(Class)));
		Writer.Indent();
		Writer.Print(FString::Printf(TEXT("id = %d;"), ComponentId));
		int FieldCounter = 0;
		for (auto& Prop : Layout.CompleteProperties)
		{
			FieldCounter++;
			Writer.Print(
				FString::Printf(
					TEXT("%s %s = %d;"),
					*RepLayoutTypeToSchemaType(Prop.Type),
					*GetFullyQualifiedName(Prop.Chain),
					FieldCounter
				)
			);
		}
		Writer.Outdent().Print(TEXT("}"));
	}

	void GenerateForwardingCodeFromLayout(
		FCodeWriter& HeaderWriter,
		FCodeWriter& SourceWriter,
		FString SchemaFilename,
		FString InteropFilename,
		UClass* Class,
		const FPropertyLayout& Layout)
	{
		FString HandlePropertyMapSignature = FString::Printf(
			TEXT("const RepHandlePropertyMap& GetHandlePropertyMap_%s()"),
			*Class->GetName());
		TMap<EReplicatedPropertyGroup, FString> UnrealToSpatialSignatureByGroup;
		TMap<EReplicatedPropertyGroup, FString> SpatialToUnrealSignatureByGroup;

		TArray<EReplicatedPropertyGroup> RepPropertyGroups;
		Layout.ReplicatedProperties.GetKeys(RepPropertyGroups);

		// Forwarding code header file.
		HeaderWriter.Print(TEXT("// Copyright (c) Improbable Worlds Ltd, All Rights Reserved"));
		HeaderWriter.Print(TEXT("// Note that this file has been generated automatically"));
		HeaderWriter.Print();
		HeaderWriter.Print(TEXT("#pragma once"));
		HeaderWriter.Print();
		HeaderWriter.Print(TEXT("#include <improbable/worker.h>"));
		HeaderWriter.Print(TEXT("#include <improbable/view.h>"));
		HeaderWriter.Print(FString::Printf(TEXT("#include <unreal/generated/%s.h>"), *SchemaFilename));
		HeaderWriter.Print(TEXT("#include <unreal/core_types.h>"));
		HeaderWriter.Print(TEXT("#include \"SpatialHandlePropertyMap.h\""));
		HeaderWriter.Print(TEXT("#include \"SpatialUpdateInterop.h\""));
		HeaderWriter.Print();
		HeaderWriter.Print(FString::Printf(TEXT("%s;"), *HandlePropertyMapSignature));

		for (EReplicatedPropertyGroup Group : RepPropertyGroups)
		{
			UnrealToSpatialSignatureByGroup.Add(Group, FString::Printf(
				TEXT("void ApplyUpdateToSpatial_%s_%s(const uint8* RESTRICT Data, int32 Handle, UProperty* Property, UPackageMap* PackageMap, improbable::unreal::%s::Update& Update)"),
				*GetReplicatedPropertyGroupName(Group),
				*Class->GetName(),
				*GetSchemaReplicatedDataName(Group, Class)));
			SpatialToUnrealSignatureByGroup.Add(Group, FString::Printf(
				TEXT("void ReceiveUpdateFromSpatial_%s_%s(USpatialUpdateInterop* UpdateInterop, UPackageMap* PackageMap, const worker::ComponentUpdateOp<improbable::unreal::%s>& Op)"),
				*GetReplicatedPropertyGroupName(Group),
				*Class->GetName(),
				*GetSchemaReplicatedDataName(Group, Class)));
			//HeaderWriter.Print(FString::Printf(TEXT("%s;"), *UnrealToSpatialSignatureByGroup[Group]));
			//HeaderWriter.Print(FString::Printf(TEXT("%s;"), *SpatialToUnrealSignatureByGroup[Group]));
		}

		// Type binding class.
		HeaderWriter.Print();
		HeaderWriter.Print(FString::Printf(TEXT("class FSpatialTypeBinding_%s : public FSpatialTypeBinding"), *Class->GetName()));
		HeaderWriter.Print(TEXT("{"));
		HeaderWriter.Indent();
		HeaderWriter.Outdent().Print(TEXT("public:")).Indent();
		HeaderWriter.Print(TEXT(R"""(void BindToView() override;
<<<<<<< HEAD
		void UnbindFromView() override;
		worker::ComponentId GetReplicatedGroupComponentId(EReplicatedPropertyGroup Group) const override;
		void SendComponentUpdates(const TArray<uint16>& Changed,const uint8* RESTRICT SourceData, const TArray<FRepLayoutCmd>& Cmds, const TArray<FHandleToCmdIndex>& BaseHandleToCmdIndex, const worker::EntityId& EntityId) const override;)"""));
=======
			void UnbindFromView() override;
			worker::ComponentId GetReplicatedGroupComponentId(EReplicatedPropertyGroup Group) const override;
			void SendComponentUpdates(FInBunch* BunchPtr, const worker::EntityId& EntityId) const override;
			worker::Entity CreateActorEntity(const FVector& Position, const FString& Metadata) const override;)"""));
>>>>>>> 3083e43a
		HeaderWriter.Outdent().Print(TEXT("private:")).Indent();
		for (EReplicatedPropertyGroup Group : RepPropertyGroups)
		{
			HeaderWriter.Print(FString::Printf(TEXT("worker::Dispatcher::CallbackKey %sCallback;"), *GetReplicatedPropertyGroupName(Group)));
		}
		HeaderWriter.Outdent();
		HeaderWriter.Print(TEXT("};"));

		// Forwarding code source file.
		SourceWriter.Print(TEXT("// Copyright (c) Improbable Worlds Ltd, All Rights Reserved"));
		SourceWriter.Print(TEXT("// Note that this file has been generated automatically"));
		SourceWriter.Print();
		SourceWriter.Print(FString::Printf(TEXT(R"""(#include "%s.h"
<<<<<<< HEAD
		#include "SpatialOS.h"
		#include "Engine.h"
		#include "SpatialActorChannel.h"
		#include "SpatialPackageMapClient.h")"""), *InteropFilename));
=======
			#include "SpatialOS.h"
			#include "Engine.h"
			#include "SpatialActorChannel.h"
			#include "SpatialPackageMapClient.h"
			#include "Utils/BunchReader.h"
			#include "EntityBuilder.h"
			// TODO(David): Remove this once RPCs are merged, as we will no longer need a placeholder component.
			#include "improbable/player/player.h")"""), *InteropFilename));
>>>>>>> 3083e43a

		// Replicated property interop.
		SourceWriter.Print();
		SourceWriter.Print(TEXT("namespace {"));
		for (EReplicatedPropertyGroup Group : RepPropertyGroups)
		{
			// Unreal -> Spatial.
			SourceWriter.Print();
			SourceWriter.Print(FString::Printf(TEXT("%s"), *UnrealToSpatialSignatureByGroup[Group]));
			SourceWriter.Print(TEXT("{"));
			SourceWriter.Indent();
			if (Layout.ReplicatedProperties[Group].Num() > 0)
			{
				SourceWriter.Print(TEXT("USpatialPackageMapClient* SpatialPMC = Cast<USpatialPackageMapClient>(PackageMap);\n"));
				SourceWriter.Print(TEXT("check(SpatialPMC);\n"));
				SourceWriter.Print(TEXT("switch (Handle)\n{"));
				SourceWriter.Indent();
				for (auto& RepProp : Layout.ReplicatedProperties[Group])
				{
					auto Handle = RepProp.Entry.Handle;
					UProperty* Property = RepProp.Entry.Property;

					SourceWriter.Print(FString::Printf(TEXT("case %d: // %s"), Handle, *GetFullyQualifiedName(RepProp.Entry.Chain)));
					SourceWriter.Print(TEXT("{"));
					SourceWriter.Indent();

					// Get unreal data by deserialising from the reader, convert and set the corresponding field in the update object.
					FString PropertyValueName = TEXT("Value");
					FString PropertyValueCppType = Property->GetCPPType();
					FString PropertyName = TEXT("Property");
					SourceWriter.Print(FString::Printf(TEXT("%s %s;"), *PropertyValueCppType, *PropertyValueName));
					SourceWriter.Print(FString::Printf(TEXT("check(%s->ElementSize == sizeof(%s));"), *PropertyName, *PropertyValueName));
					//todo-giray: The reinterpret_cast below is ugly and we believe we can do this more gracefully using Property helper functions.
					if (Property->IsA(UObjectPropertyBase::StaticClass()))
					{
						SourceWriter.Print(FString::Printf(TEXT("%s = *(reinterpret_cast<%s const*>(Data));"), *PropertyValueName, *PropertyValueCppType));
						SourceWriter.Print(FString::Printf(TEXT("FNetworkGUID NetGUID = SpatialPMC->GetNetGUIDFromObject(%s);"), *PropertyValueName));
					}
					else
					{
						SourceWriter.Print(FString::Printf(TEXT("%s = *(reinterpret_cast<const %s*>(Data));"), *PropertyValueName, *PropertyValueCppType));
					}
					SourceWriter.Print();
					GenerateUnrealToSchemaConversion(SourceWriter, TEXT("Update"), RepProp.Entry.Chain, PropertyValueName);
					SourceWriter.Print(TEXT("break;"));
					SourceWriter.Outdent();
					SourceWriter.Print(TEXT("}"));
				}
				SourceWriter.Outdent().Print(TEXT("default:"));
				SourceWriter.Indent();
				SourceWriter.Print(TEXT("checkf(false, TEXT(\"Unknown replication handle %d encountered when creating a SpatialOS update.\"));"));
				SourceWriter.Print(TEXT("break;"));
				SourceWriter.Outdent();
				SourceWriter.Print(TEXT("}"));
			}
			SourceWriter.Outdent();
			SourceWriter.Print(TEXT("}"));

			// Spatial -> Unreal.
			SourceWriter.Print();
			SourceWriter.Print(FString::Printf(TEXT("%s"), *SpatialToUnrealSignatureByGroup[Group]));
			SourceWriter.Print(TEXT("{"));
			SourceWriter.Indent();
			SourceWriter.Print(TEXT("FNetBitWriter OutputWriter(nullptr, 0); "));
			SourceWriter.Print(FString::Printf(TEXT("auto& HandleToPropertyMap = GetHandlePropertyMap_%s();"), *Class->GetName()));
			SourceWriter.Print(TEXT("USpatialActorChannel* ActorChannel = UpdateInterop->GetClientActorChannel(Op.EntityId);"));
			SourceWriter.Print(TEXT("if (!ActorChannel)\n{"));
			SourceWriter.Indent();
			SourceWriter.Print(TEXT("return;"));
			SourceWriter.Outdent();
			SourceWriter.Print(TEXT("}"));
			SourceWriter.Print(TEXT("ConditionMapFilter ConditionMap(ActorChannel);"));
			for (auto& RepProp : Layout.ReplicatedProperties[Group])
			{
				auto Handle = RepProp.Entry.Handle;
				UProperty* Property = RepProp.Entry.Property;

				// Check if only the first property is in the property list. This implies that the rest is also in the update, as
				// they are sent together atomically.
				SourceWriter.Print(FString::Printf(TEXT("if (!Op.Update.%s().empty())\n{"), *GetFullyQualifiedName(RepProp.PropertyList[0].Chain)));
				SourceWriter.Indent();

				// Check if the property is relevant.
				SourceWriter.Print(FString::Printf(TEXT("// %s"), *GetFullyQualifiedName(RepProp.Entry.Chain)));
				SourceWriter.Print(FString::Printf(TEXT("uint32 Handle = %d;"), Handle));
				SourceWriter.Print(TEXT("const FRepHandleData& Data = HandleToPropertyMap[Handle];"));
				SourceWriter.Print(TEXT("if (ConditionMap.IsRelevant(Data.Condition))\n{"));
				SourceWriter.Indent();

				// Write handle.
				SourceWriter.Print(TEXT("OutputWriter.SerializeIntPacked(Handle);"));
				SourceWriter.Print();

				// Convert update data to the corresponding Unreal type and serialize to OutputWriter.
				FString PropertyValueName = TEXT("Value");
				FString PropertyValueCppType = Property->GetCPPType();
				FString PropertyName = TEXT("Data.Property");
				SourceWriter.Print(FString::Printf(TEXT("%s %s;"), *PropertyValueCppType, *PropertyValueName));
				SourceWriter.Print(FString::Printf(TEXT("check(%s->ElementSize == sizeof(%s));"), *PropertyName, *PropertyValueName));
				SourceWriter.Print();
				GenerateSchemaToUnrealConversion(SourceWriter, TEXT("Op.Update"), RepProp.Entry.Chain, PropertyValueName, PropertyValueCppType);
				SourceWriter.Print();
				SourceWriter.Print(FString::Printf(TEXT("%s->NetSerializeItem(OutputWriter, PackageMap, &%s);"), *PropertyName, *PropertyValueName));
				SourceWriter.Print(TEXT("UE_LOG(LogTemp, Log, TEXT(\"<- Handle: %d Property %s\"), Handle, *Data.Property->GetName());"));

				// End condition map check block.
				SourceWriter.Outdent();
				SourceWriter.Print(TEXT("}"));

				// End property block.
				SourceWriter.Outdent();
				SourceWriter.Print(TEXT("}"));
			}
			SourceWriter.Print(TEXT("UpdateInterop->ReceiveSpatialUpdate(ActorChannel, OutputWriter);"));
			SourceWriter.Outdent();
			SourceWriter.Print(TEXT("}"));
		}
		SourceWriter.Print(TEXT("} // ::"));

		// Handle to Property map.
		SourceWriter.Print();
		SourceWriter.Print(FString::Printf(TEXT("%s"), *HandlePropertyMapSignature));
		SourceWriter.Print(TEXT("{"));
		SourceWriter.Indent();
		SourceWriter.Print(TEXT("static RepHandlePropertyMap* HandleToPropertyMapData = nullptr;"));
		SourceWriter.Print(TEXT("if (HandleToPropertyMapData == nullptr)"));
		SourceWriter.Print(TEXT("{")).Indent();
		SourceWriter.Print(FString::Printf(TEXT("UClass* Class = FindObject<UClass>(ANY_PACKAGE, TEXT(\"%s\"));"), *Class->GetName()));
		SourceWriter.Print(TEXT("HandleToPropertyMapData = new RepHandlePropertyMap();"));
		SourceWriter.Print(TEXT("auto& HandleToPropertyMap = *HandleToPropertyMapData;"));

		// Reduce into single list of properties.
		TArray<FReplicatedPropertyInfo> ReplicatedProperties;
		for (EReplicatedPropertyGroup Group : RepPropertyGroups)
		{
			ReplicatedProperties.Append(Layout.ReplicatedProperties[Group]);
		}

		for (auto& RepProp : ReplicatedProperties)
		{
			auto Handle = RepProp.Entry.Handle;
			if (RepProp.Entry.Parent)
			{
				SourceWriter.Print(FString::Printf(TEXT("HandleToPropertyMap.Add(%d, FRepHandleData{Class->FindPropertyByName(\"%s\"), nullptr, %s});"),
					Handle, *RepProp.Entry.Parent->GetName(), *GetLifetimeConditionAsString(RepProp.Entry.Condition)));
				SourceWriter.Print(FString::Printf(TEXT("HandleToPropertyMap[%d].Property = Cast<UStructProperty>(HandleToPropertyMap[%d].Parent)->Struct->FindPropertyByName(\"%s\");"),
					Handle, Handle, *RepProp.Entry.Property->GetName()));
			}
			else
			{
				SourceWriter.Print(FString::Printf(TEXT("HandleToPropertyMap.Add(%d, FRepHandleData{nullptr, Class->FindPropertyByName(\"%s\"), %s});"),
					Handle, *RepProp.Entry.Property->GetName(), *GetLifetimeConditionAsString(RepProp.Entry.Condition)));
			}
		}
		SourceWriter.Outdent().Print(TEXT("}"));
		SourceWriter.Print(TEXT("return *HandleToPropertyMapData;"));
		SourceWriter.Outdent();
		SourceWriter.Print(TEXT("}"));

		// Class implementation.
		// BindToView
		SourceWriter.Print();
		SourceWriter.Print(FString::Printf(TEXT("void FSpatialTypeBinding_%s::BindToView()"), *Class->GetName()));
		SourceWriter.Print(TEXT("{"));
		SourceWriter.Indent();
		SourceWriter.Print(TEXT("TSharedPtr<worker::View> View = UpdateInterop->GetSpatialOS()->GetView().Pin();"));
		for (EReplicatedPropertyGroup Group : RepPropertyGroups)
		{
			SourceWriter.Print(FString::Printf(TEXT("%sCallback = View->OnComponentUpdate<improbable::unreal::%s>([this]("),
				*GetReplicatedPropertyGroupName(Group),
				*GetSchemaReplicatedDataName(Group, Class)));
			SourceWriter.Indent();
			SourceWriter.Print(FString::Printf(TEXT("const worker::ComponentUpdateOp<improbable::unreal::%s>& Op)"),
				*GetSchemaReplicatedDataName(Group, Class)));
			SourceWriter.Outdent();
			SourceWriter.Print(TEXT("{"));
			SourceWriter.Indent();
			SourceWriter.Print(FString::Printf(TEXT("ReceiveUpdateFromSpatial_%s_%s(UpdateInterop, PackageMap, Op);"),
				*GetReplicatedPropertyGroupName(Group),
				*Class->GetName()));
			SourceWriter.Outdent();
			SourceWriter.Print(TEXT("});"));
		}
		SourceWriter.Outdent();
		SourceWriter.Print(TEXT("}"));

		// UnbindFromView
		SourceWriter.Print();
		SourceWriter.Print(FString::Printf(TEXT("void FSpatialTypeBinding_%s::UnbindFromView()"), *Class->GetName()));
		SourceWriter.Print(TEXT("{"));
		SourceWriter.Indent();
		SourceWriter.Print(TEXT("TSharedPtr<worker::View> View = UpdateInterop->GetSpatialOS()->GetView().Pin();"));
		for (EReplicatedPropertyGroup Group : RepPropertyGroups)
		{
			SourceWriter.Print(FString::Printf(TEXT("View->Remove(%sCallback);"), *GetReplicatedPropertyGroupName(Group)));
		}
		SourceWriter.Outdent();
		SourceWriter.Print(TEXT("}"));

		// GetReplicatedGroupComponentId
		SourceWriter.Print();
		SourceWriter.Print(FString::Printf(TEXT("worker::ComponentId FSpatialTypeBinding_%s::GetReplicatedGroupComponentId(EReplicatedPropertyGroup Group) const"),
			*Class->GetName()));
		SourceWriter.Print(TEXT("{"));
		SourceWriter.Indent();
		SourceWriter.Print(TEXT("switch (Group)"));
		SourceWriter.Print(TEXT("{"));
		SourceWriter.Indent();
		for (EReplicatedPropertyGroup Group : RepPropertyGroups)
		{
			SourceWriter.Outdent();
			SourceWriter.Print(FString::Printf(TEXT("case GROUP_%s:"), *GetReplicatedPropertyGroupName(Group)));
			SourceWriter.Indent();
			SourceWriter.Print(FString::Printf(TEXT("return improbable::unreal::%s::ComponentId;"), *GetSchemaReplicatedDataName(Group, Class)));
		}
		SourceWriter.Outdent().Print(TEXT("default:")).Indent();
		SourceWriter.Print(TEXT("checkNoEntry();"));
		SourceWriter.Print(TEXT("return 0;"));
		SourceWriter.Outdent();
		SourceWriter.Print(TEXT("}"));
		SourceWriter.Outdent();
		SourceWriter.Print(TEXT("}"));

		// SendComponentUpdates
		SourceWriter.Print();
		SourceWriter.Print(FString::Printf(TEXT("void FSpatialTypeBinding_%s::SendComponentUpdates(const TArray<uint16>& Changed, const uint8* RESTRICT SourceData, const TArray<FRepLayoutCmd>& Cmds, const TArray<FHandleToCmdIndex>& BaseHandleToCmdIndex, const worker::EntityId& EntityId) const"),
			*Class->GetName()));
		SourceWriter.Print(TEXT("{"));
		SourceWriter.Indent();

		SourceWriter.Print(TEXT("// Build SpatialOS updates."));
		for (EReplicatedPropertyGroup Group : RepPropertyGroups)
		{
			SourceWriter.Print(FString::Printf(TEXT("improbable::unreal::%s::Update %sUpdate;"),
				*GetSchemaReplicatedDataName(Group, Class),
				*GetReplicatedPropertyGroupName(Group)));
			SourceWriter.Print(FString::Printf(TEXT("bool %sUpdateChanged = false;"), *GetReplicatedPropertyGroupName(Group)));
		}

		SourceWriter.Print();
<<<<<<< HEAD
		SourceWriter.Print(FString::Printf(TEXT(R"""(// Build up SpatialOS component updates.
		auto& PropertyMap = GetHandlePropertyMap_%s();
		FChangelistIterator ChangelistIterator(Changed, 0);
		FRepHandleIterator HandleIterator(ChangelistIterator, Cmds, BaseHandleToCmdIndex, 0, 1, 0, Cmds.Num() - 1);
		while (HandleIterator.NextHandle())
		{)"""), *Class->GetName()));
		SourceWriter.Indent();
		SourceWriter.Print(FString::Printf(TEXT(R"""(const FRepLayoutCmd& Cmd = Cmds[HandleIterator.CmdIndex];
		const uint8* Data = SourceData + HandleIterator.ArrayOffset + Cmd.Offset;
		auto& PropertyMapData = PropertyMap[HandleIterator.Handle];)""")));
		SourceWriter.Print(FString::Printf(TEXT("UE_LOG(LogTemp, Log, TEXT(\"-> Handle: %%d Property %%s\"), HandleIterator.Handle, *Cmd.Property->GetName());")));

		SourceWriter.Print(TEXT("switch (GetGroupFromCondition(PropertyMapData.Condition))"));
=======
		SourceWriter.Print(FString::Printf(TEXT(R"""(// Read bunch and build up SpatialOS component updates.
			auto& PropertyMap = GetHandlePropertyMap_%s();
			FBunchReader BunchReader(BunchPtr);
			FBunchReader::RepDataHandler RepDataHandler = [&](FNetBitReader& Reader, UPackageMap* PackageMap, int32 Handle, UProperty* Property) -> bool
			{)"""), *Class->GetName()));
		SourceWriter.Indent();
		SourceWriter.Print(TEXT(R"""(// TODO: We can't parse UObjects or FNames here as we have no package map.
			auto& Data = PropertyMap[Handle];
			UE_LOG(LogTemp, Log, TEXT("-> Handle: %d Property %s"), Handle, *Property->GetName());
		)"""));
		SourceWriter.Print(TEXT("switch (GetGroupFromCondition(Data.Condition))"));
>>>>>>> 3083e43a
		SourceWriter.Print(TEXT("{"));
		SourceWriter.Indent();
		for (EReplicatedPropertyGroup Group : RepPropertyGroups)
		{
			SourceWriter.Outdent();
			SourceWriter.Print(FString::Printf(TEXT("case GROUP_%s:"), *GetReplicatedPropertyGroupName(Group)));
			SourceWriter.Indent();
			SourceWriter.Print(FString::Printf(TEXT("ApplyUpdateToSpatial_%s_%s(Data, HandleIterator.Handle, Cmd.Property, PackageMap, %sUpdate);"),
				*GetReplicatedPropertyGroupName(Group),
				*Class->GetName(),
				*GetReplicatedPropertyGroupName(Group)));
			SourceWriter.Print(FString::Printf(TEXT("%sUpdateChanged = true;"),
				*GetReplicatedPropertyGroupName(Group)));
			SourceWriter.Print(TEXT("break;"));
		}
		SourceWriter.Outdent();
		SourceWriter.Print(TEXT("}"));
		SourceWriter.Outdent();
		SourceWriter.Print(TEXT("}"));

		SourceWriter.Print();
		SourceWriter.Print(TEXT("// Send SpatialOS update."));
		SourceWriter.Print(TEXT("TSharedPtr<worker::Connection> Connection = UpdateInterop->GetSpatialOS()->GetConnection().Pin();"));
		for (EReplicatedPropertyGroup Group : RepPropertyGroups)
		{
			SourceWriter.Print(FString::Printf(TEXT("if (%sUpdateChanged)"), *GetReplicatedPropertyGroupName(Group)));
			SourceWriter.Print(TEXT("{"));
			SourceWriter.Indent();
			SourceWriter.Print(FString::Printf(TEXT("Connection->SendComponentUpdate<improbable::unreal::%s>(EntityId, %sUpdate);"),
				*GetSchemaReplicatedDataName(Group, Class),
				*GetReplicatedPropertyGroupName(Group)));
			SourceWriter.Outdent();
			SourceWriter.Print(TEXT("}"));
		}

		SourceWriter.Outdent();
		SourceWriter.Print(TEXT("}"));

		// CreateActorEntity
		SourceWriter.Print();
		SourceWriter.Print(FString::Printf(TEXT("worker::Entity FSpatialTypeBinding_%s::CreateActorEntity(const FVector& Position, const FString& Metadata) const {"), *Class->GetName()));
		SourceWriter.Indent();
		SourceWriter.Print(TEXT(R"""(
			const improbable::Coordinates SpatialPosition = USpatialOSConversionFunctionLibrary::UnrealCoordinatesToSpatialOsCoordinatesCast(Position);

			improbable::WorkerAttributeSet UnrealWorkerAttributeSet{worker::List<std::string>{"UnrealWorker"}};
			improbable::WorkerAttributeSet UnrealClientAttributeSet{worker::List<std::string>{"UnrealClient"}};

			improbable::WorkerRequirementSet UnrealWorkerWritePermission{{UnrealWorkerAttributeSet}};
			improbable::WorkerRequirementSet UnrealClientWritePermission{{UnrealClientAttributeSet}};
			improbable::WorkerRequirementSet AnyWorkerReadPermission{{UnrealClientAttributeSet, UnrealWorkerAttributeSet}};
		)"""));
		SourceWriter.Print(TEXT("return improbable::unreal::FEntityBuilder::Begin()"));
		SourceWriter.Indent();
		SourceWriter.Print(TEXT(R"""(.AddPositionComponent(improbable::Position::Data{SpatialPosition}, UnrealWorkerWritePermission)
				.AddMetadataComponent(improbable::Metadata::Data{TCHAR_TO_UTF8(*Metadata)})
				.SetPersistence(true)
				.SetReadAcl(AnyWorkerReadPermission)
				.AddComponent<improbable::player::PlayerControlClient>(improbable::player::PlayerControlClient::Data{}, UnrealClientWritePermission))"""));
		for (EReplicatedPropertyGroup Group : RepPropertyGroups)
		{
			SourceWriter.Print(FString::Printf(TEXT(".AddComponent<improbable::unreal::%s>(improbable::unreal::%s::Data{}, UnrealWorkerWritePermission)"),
				*GetSchemaReplicatedDataName(Group, Class), *GetSchemaReplicatedDataName(Group, Class)));
		}
		SourceWriter.Print(FString::Printf(TEXT(".AddComponent<improbable::unreal::%s>(improbable::unreal::%s::Data{}, UnrealWorkerWritePermission)"),
			*GetSchemaCompleteDataName(Class), *GetSchemaCompleteDataName(Class)));
		SourceWriter.Print(TEXT(".Build();"));
		SourceWriter.Outdent();
		SourceWriter.Outdent();
		SourceWriter.Print(TEXT("}"));
	}

	void GenerateCompleteSchemaFromClass(const FString& SchemaPath, const FString& ForwardingCodePath, int ComponentId, UClass* Class)
	{
		FCodeWriter OutputSchema;
		FCodeWriter OutputHeader;
		FCodeWriter OutputSource;

		FString SchemaFilename = FString::Printf(TEXT("Unreal%s"), *Class->GetName());
		FString InteropFilename = FString::Printf(TEXT("SpatialUpdateInterop_%s"), *Class->GetName());

		FPropertyLayout Layout = CreatePropertyLayout(Class);

		// Generate schema.
		GenerateSchemaFromLayout(OutputSchema, ComponentId, Class, Layout);
		OutputSchema.WriteToFile(FString::Printf(TEXT("%s%s.schema"), *SchemaPath, *SchemaFilename));

		// Generate forwarding code.
		GenerateForwardingCodeFromLayout(OutputHeader, OutputSource, SchemaFilename, InteropFilename, Class, Layout);
		OutputHeader.WriteToFile(FString::Printf(TEXT("%s%s.h"), *ForwardingCodePath, *InteropFilename));
		OutputSource.WriteToFile(FString::Printf(TEXT("%s%s.cpp"), *ForwardingCodePath, *InteropFilename));
	}
} // ::

int32 UGenerateSchemaCommandlet::Main(const FString& Params)
{
	FString CombinedSchemaPath = FPaths::Combine(*FPaths::GetPath(FPaths::GetProjectFilePath()), TEXT("../../../schema/unreal/generated/"));
	FString CombinedForwardingCodePath = FPaths::Combine(*FPaths::GetPath(FPaths::GetProjectFilePath()), TEXT("../../../workers/unreal/Game/Source/NUF/Generated/"));
	UE_LOG(LogTemp, Display, TEXT("Schema path %s - Forwarding code path %s"), *CombinedSchemaPath, *CombinedForwardingCodePath);

	TArray<FString> Classes = { TEXT("Character"), TEXT("PlayerController") };
	if (FPaths::CollapseRelativeDirectories(CombinedSchemaPath) && FPaths::CollapseRelativeDirectories(CombinedForwardingCodePath))
	{
		int ComponentId = 100000;
		for (auto& ClassName : Classes)
		{
			UClass* Class = FindObject<UClass>(ANY_PACKAGE, *ClassName);
			GenerateCompleteSchemaFromClass(CombinedSchemaPath, CombinedForwardingCodePath, ComponentId, Class);
			ComponentId += 3;
		}
	}
	else
	{
		UE_LOG(LogTemp, Display, TEXT("Path was invalid - schema not generated"));
	}

	return 0;
}<|MERGE_RESOLUTION|>--- conflicted
+++ resolved
@@ -854,16 +854,10 @@
 		HeaderWriter.Indent();
 		HeaderWriter.Outdent().Print(TEXT("public:")).Indent();
 		HeaderWriter.Print(TEXT(R"""(void BindToView() override;
-<<<<<<< HEAD
 		void UnbindFromView() override;
 		worker::ComponentId GetReplicatedGroupComponentId(EReplicatedPropertyGroup Group) const override;
 		void SendComponentUpdates(const TArray<uint16>& Changed,const uint8* RESTRICT SourceData, const TArray<FRepLayoutCmd>& Cmds, const TArray<FHandleToCmdIndex>& BaseHandleToCmdIndex, const worker::EntityId& EntityId) const override;)"""));
-=======
-			void UnbindFromView() override;
-			worker::ComponentId GetReplicatedGroupComponentId(EReplicatedPropertyGroup Group) const override;
-			void SendComponentUpdates(FInBunch* BunchPtr, const worker::EntityId& EntityId) const override;
 			worker::Entity CreateActorEntity(const FVector& Position, const FString& Metadata) const override;)"""));
->>>>>>> 3083e43a
 		HeaderWriter.Outdent().Print(TEXT("private:")).Indent();
 		for (EReplicatedPropertyGroup Group : RepPropertyGroups)
 		{
@@ -877,21 +871,13 @@
 		SourceWriter.Print(TEXT("// Note that this file has been generated automatically"));
 		SourceWriter.Print();
 		SourceWriter.Print(FString::Printf(TEXT(R"""(#include "%s.h"
-<<<<<<< HEAD
 		#include "SpatialOS.h"
 		#include "Engine.h"
 		#include "SpatialActorChannel.h"
+		#include "EntityBuilder.h"
+		// TODO(David): Remove this once RPCs are merged, as we will no longer need a placeholder component.
+		#include "improbable/player/player.h"
 		#include "SpatialPackageMapClient.h")"""), *InteropFilename));
-=======
-			#include "SpatialOS.h"
-			#include "Engine.h"
-			#include "SpatialActorChannel.h"
-			#include "SpatialPackageMapClient.h"
-			#include "Utils/BunchReader.h"
-			#include "EntityBuilder.h"
-			// TODO(David): Remove this once RPCs are merged, as we will no longer need a placeholder component.
-			#include "improbable/player/player.h")"""), *InteropFilename));
->>>>>>> 3083e43a
 
 		// Replicated property interop.
 		SourceWriter.Print();
@@ -1132,7 +1118,6 @@
 		}
 
 		SourceWriter.Print();
-<<<<<<< HEAD
 		SourceWriter.Print(FString::Printf(TEXT(R"""(// Build up SpatialOS component updates.
 		auto& PropertyMap = GetHandlePropertyMap_%s();
 		FChangelistIterator ChangelistIterator(Changed, 0);
@@ -1146,19 +1131,6 @@
 		SourceWriter.Print(FString::Printf(TEXT("UE_LOG(LogTemp, Log, TEXT(\"-> Handle: %%d Property %%s\"), HandleIterator.Handle, *Cmd.Property->GetName());")));
 
 		SourceWriter.Print(TEXT("switch (GetGroupFromCondition(PropertyMapData.Condition))"));
-=======
-		SourceWriter.Print(FString::Printf(TEXT(R"""(// Read bunch and build up SpatialOS component updates.
-			auto& PropertyMap = GetHandlePropertyMap_%s();
-			FBunchReader BunchReader(BunchPtr);
-			FBunchReader::RepDataHandler RepDataHandler = [&](FNetBitReader& Reader, UPackageMap* PackageMap, int32 Handle, UProperty* Property) -> bool
-			{)"""), *Class->GetName()));
-		SourceWriter.Indent();
-		SourceWriter.Print(TEXT(R"""(// TODO: We can't parse UObjects or FNames here as we have no package map.
-			auto& Data = PropertyMap[Handle];
-			UE_LOG(LogTemp, Log, TEXT("-> Handle: %d Property %s"), Handle, *Property->GetName());
-		)"""));
-		SourceWriter.Print(TEXT("switch (GetGroupFromCondition(Data.Condition))"));
->>>>>>> 3083e43a
 		SourceWriter.Print(TEXT("{"));
 		SourceWriter.Indent();
 		for (EReplicatedPropertyGroup Group : RepPropertyGroups)
