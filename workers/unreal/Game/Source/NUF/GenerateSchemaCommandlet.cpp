--- conflicted
+++ resolved
@@ -5,759 +5,755 @@
 // For GenerateSchemaFromClass
 #include "Net/DataReplication.h"
 #include "GameFramework/Character.h"
+#include "Misc/FileHelper.h"
 #include "Components/ArrowComponent.h"
-#include "Utils/CodeWriter.h"
 
 // Hack to access private members of FRepLayout.
 #define private public
 #include "Net/RepLayout.h"
 #undef private
 
-<<<<<<< HEAD
-=======
 namespace
 {
-struct PropertyInfo
-{
-	UProperty* Property;
-	ERepLayoutCmdType Type;
-	// Properties that were traversed to reach this property, including the property itself.
-	TArray<UProperty*> Chain;
-
-	bool operator==(const PropertyInfo& Other) const
-	{
-		return Property == Other.Property && Type == Other.Type && Chain == Other.Chain;
-	}
-};
-
-struct RepLayoutEntry
-{
-	UProperty* Property;
-	UProperty* Parent;
-	TArray<UProperty*> Chain;
-	ERepLayoutCmdType Type;
-	int32 Handle;
-	int32 Offset;
-};
-
-struct RepLayoutPropertyInfo
-{
-	RepLayoutEntry Entry;
-	// Usually a singleton list containing the PropertyInfo this RepLayoutEntry refers to.
-	// In some cases (such as a struct within a struct), this can refer to many properties in schema.
-	TArray<PropertyInfo> PropertyList;
-};
->>>>>>> 12d335b1
-
-FString PropertySchemaName(UProperty* Property)
-{
-	FString FullPath = Property->GetFullGroupName(false);
-	FullPath.ReplaceInline(TEXT("."), TEXT("_"));
-	FullPath.ReplaceInline(SUBOBJECT_DELIMITER, TEXT("_"));
-	FullPath.ToLowerInline();
-	return FullPath;
-}
-
-FString PropertyGeneratedName(UProperty* Property)
-{
-	FString SchemaName = PropertySchemaName(Property);
-	SchemaName[0] = FChar::ToUpper(SchemaName[0]);
-	return SchemaName;
-}
-
-FString PropertyGeneratedName(const FString& SchemaName)
-{
-	TArray<FString> ScopeNames;
-	SchemaName.ParseIntoArray(ScopeNames, TEXT("_"), false);
-	FString GeneratedName;
-	for (auto Scope : ScopeNames)
-	{
-		Scope[0] = FChar::ToUpper(Scope[0]);
-		GeneratedName += Scope;
-	}
-	return GeneratedName;
-}
-
-ERepLayoutCmdType PropertyToRepLayoutType(UProperty* Property)
-{
-	UProperty * UnderlyingProperty = Property;
-	if (UEnumProperty * EnumProperty = Cast< UEnumProperty >(Property))
-	{
-		UnderlyingProperty = EnumProperty->GetUnderlyingProperty();
-	}
-
-	// Try to special case to custom types we know about
-	if (UnderlyingProperty->IsA(UStructProperty::StaticClass()))
-	{
-		UStructProperty * StructProp = Cast< UStructProperty >(UnderlyingProperty);
-		UScriptStruct * Struct = StructProp->Struct;
-		if (Struct->GetFName() == NAME_Vector)
-		{
-			return REPCMD_PropertyVector;
-		}
-		else if (Struct->GetFName() == NAME_Rotator)
-		{
-			return REPCMD_PropertyRotator;
-		}
-		else if (Struct->GetFName() == NAME_Plane)
-		{
-			return  REPCMD_PropertyPlane;
-		}
-		else if (Struct->GetName() == TEXT("Vector_NetQuantize100"))
-		{
-			return REPCMD_PropertyVector100;
-		}
-		else if (Struct->GetName() == TEXT("Vector_NetQuantize10"))
-		{
-			return REPCMD_PropertyVector10;
-		}
-		else if (Struct->GetName() == TEXT("Vector_NetQuantizeNormal"))
-		{
-			return REPCMD_PropertyVectorNormal;
-		}
-		else if (Struct->GetName() == TEXT("Vector_NetQuantize"))
-		{
-			return REPCMD_PropertyVectorQ;
-		}
-		else if (Struct->GetName() == TEXT("UniqueNetIdRepl"))
-		{
-			return REPCMD_PropertyNetId;
-		}
-		else if (Struct->GetName() == TEXT("RepMovement"))
-		{
-			return REPCMD_RepMovement;
+	struct PropertyInfo
+	{
+		UProperty* Property;
+		ERepLayoutCmdType Type;
+		// Properties that were traversed to reach this property, including the property itself.
+		TArray<UProperty*> Chain;
+
+		bool operator==(const PropertyInfo& Other) const
+		{
+			return Property == Other.Property && Type == Other.Type && Chain == Other.Chain;
+		}
+	};
+
+	struct RepLayoutEntry
+	{
+		UProperty* Property;
+		UProperty* Parent;
+		TArray<UProperty*> Chain;
+		ERepLayoutCmdType Type;
+		int32 Handle;
+		int32 Offset;
+	};
+
+	struct RepLayoutPropertyInfo
+	{
+		RepLayoutEntry Entry;
+		// Usually a singleton list containing the PropertyInfo this RepLayoutEntry refers to.
+		// In some cases (such as a struct within a struct), this can refer to many properties in schema.
+		TArray<PropertyInfo> PropertyList;
+	};
+
+	FString PropertySchemaName(UProperty* Property)
+	{
+		FString FullPath = Property->GetFullGroupName(false);
+		FullPath.ReplaceInline(TEXT("."), TEXT("_"));
+		FullPath.ReplaceInline(SUBOBJECT_DELIMITER, TEXT("_"));
+		FullPath.ToLowerInline();
+		return FullPath;
+	}
+
+	FString PropertyGeneratedName(UProperty* Property)
+	{
+		FString SchemaName = PropertySchemaName(Property);
+		SchemaName[0] = FChar::ToUpper(SchemaName[0]);
+		return SchemaName;
+	}
+
+	FString PropertyGeneratedName(const FString& SchemaName)
+	{
+		TArray<FString> ScopeNames;
+		SchemaName.ParseIntoArray(ScopeNames, TEXT("_"), false);
+		FString GeneratedName;
+		for (auto Scope : ScopeNames)
+		{
+			Scope[0] = FChar::ToUpper(Scope[0]);
+			GeneratedName += Scope;
+		}
+		return GeneratedName;
+	}
+
+	ERepLayoutCmdType PropertyToRepLayoutType(UProperty* Property)
+	{
+		UProperty * UnderlyingProperty = Property;
+		if (UEnumProperty * EnumProperty = Cast< UEnumProperty >(Property))
+		{
+			UnderlyingProperty = EnumProperty->GetUnderlyingProperty();
+		}
+
+		// Try to special case to custom types we know about
+		if (UnderlyingProperty->IsA(UStructProperty::StaticClass()))
+		{
+			UStructProperty * StructProp = Cast< UStructProperty >(UnderlyingProperty);
+			UScriptStruct * Struct = StructProp->Struct;
+			if (Struct->GetFName() == NAME_Vector)
+			{
+				return REPCMD_PropertyVector;
+			}
+			else if (Struct->GetFName() == NAME_Rotator)
+			{
+				return REPCMD_PropertyRotator;
+			}
+			else if (Struct->GetFName() == NAME_Plane)
+			{
+				return  REPCMD_PropertyPlane;
+			}
+			else if (Struct->GetName() == TEXT("Vector_NetQuantize100"))
+			{
+				return REPCMD_PropertyVector100;
+			}
+			else if (Struct->GetName() == TEXT("Vector_NetQuantize10"))
+			{
+				return REPCMD_PropertyVector10;
+			}
+			else if (Struct->GetName() == TEXT("Vector_NetQuantizeNormal"))
+			{
+				return REPCMD_PropertyVectorNormal;
+			}
+			else if (Struct->GetName() == TEXT("Vector_NetQuantize"))
+			{
+				return REPCMD_PropertyVectorQ;
+			}
+			else if (Struct->GetName() == TEXT("UniqueNetIdRepl"))
+			{
+				return REPCMD_PropertyNetId;
+			}
+			else if (Struct->GetName() == TEXT("RepMovement"))
+			{
+				return REPCMD_RepMovement;
+			}
+			else
+			{
+				return REPCMD_Property;
+			}
+		}
+		else if (UnderlyingProperty->IsA(UBoolProperty::StaticClass()))
+		{
+			return REPCMD_PropertyBool;
+		}
+		else if (UnderlyingProperty->IsA(UFloatProperty::StaticClass()))
+		{
+			return REPCMD_PropertyFloat;
+		}
+		else if (UnderlyingProperty->IsA(UIntProperty::StaticClass()))
+		{
+			return REPCMD_PropertyInt;
+		}
+		else if (UnderlyingProperty->IsA(UByteProperty::StaticClass()))
+		{
+			return REPCMD_PropertyByte;
+		}
+		else if (UnderlyingProperty->IsA(UObjectPropertyBase::StaticClass()))
+		{
+			return REPCMD_PropertyObject;
+		}
+		else if (UnderlyingProperty->IsA(UNameProperty::StaticClass()))
+		{
+			return REPCMD_PropertyName;
+		}
+		else if (UnderlyingProperty->IsA(UUInt32Property::StaticClass()))
+		{
+			return REPCMD_PropertyUInt32;
+		}
+		else if (UnderlyingProperty->IsA(UUInt64Property::StaticClass()))
+		{
+			return REPCMD_PropertyUInt64;
+		}
+		else if (UnderlyingProperty->IsA(UStrProperty::StaticClass()))
+		{
+			return REPCMD_PropertyString;
 		}
 		else
 		{
 			return REPCMD_Property;
 		}
 	}
-	else if (UnderlyingProperty->IsA(UBoolProperty::StaticClass()))
-	{
-		return REPCMD_PropertyBool;
-	}
-	else if (UnderlyingProperty->IsA(UFloatProperty::StaticClass()))
-	{
-		return REPCMD_PropertyFloat;
-	}
-	else if (UnderlyingProperty->IsA(UIntProperty::StaticClass()))
-	{
-		return REPCMD_PropertyInt;
-	}
-	else if (UnderlyingProperty->IsA(UByteProperty::StaticClass()))
-	{
-		return REPCMD_PropertyByte;
-	}
-	else if (UnderlyingProperty->IsA(UObjectPropertyBase::StaticClass()))
-	{
-		return REPCMD_PropertyObject;
-	}
-	else if (UnderlyingProperty->IsA(UNameProperty::StaticClass()))
-	{
-		return REPCMD_PropertyName;
-	}
-	else if (UnderlyingProperty->IsA(UUInt32Property::StaticClass()))
-	{
-		return REPCMD_PropertyUInt32;
-	}
-	else if (UnderlyingProperty->IsA(UUInt64Property::StaticClass()))
-	{
-		return REPCMD_PropertyUInt64;
-	}
-	else if (UnderlyingProperty->IsA(UStrProperty::StaticClass()))
-	{
-		return REPCMD_PropertyString;
-	}
-	else
-	{
-		return REPCMD_Property;
-	}
-}
-
-FString RepLayoutTypeToSchemaType(ERepLayoutCmdType Type)
-{
-	FString DataType;
-	switch (Type)
-	{
-	case REPCMD_DynamicArray:
-	case REPCMD_Return:
-		UE_LOG(LogTemp, Warning, TEXT("ENCOUNTERED A DYNAMIC ARRAY, SKIPPING"));
-		break;
-	case REPCMD_PropertyBool:
-		DataType = TEXT("bool");
-		break;
-	case REPCMD_PropertyInt:
-		DataType = TEXT("int32");
-		break;
-	case REPCMD_PropertyFloat:
-		DataType = TEXT("float");
-		break;
-	case REPCMD_PropertyByte:
-		DataType = TEXT("uint32"); // uint8 not supported in schema.
-		break;
-	case REPCMD_PropertyString:
-	case REPCMD_PropertyName:
-		DataType = TEXT("string");
-		break;
-	case REPCMD_PropertyUInt32:
-		DataType = TEXT("uint32");
-		break;
-	case REPCMD_PropertyRotator:
-		DataType = TEXT("UnrealFRotator");
-		break;
-	case REPCMD_PropertyPlane:
-		DataType = TEXT("UnrealFPlane");
-		break;
-	case REPCMD_PropertyVector:
-	case REPCMD_PropertyVector100:
-	case REPCMD_PropertyVectorNormal:
-	case REPCMD_PropertyVector10:
-	case REPCMD_PropertyVectorQ:
-		DataType = TEXT("improbable.Vector3f"); // not well supported
-		break;
-	case REPCMD_PropertyObject:
-		DataType = TEXT("UnrealObjectRef");
-		break;
-	case REPCMD_PropertyNetId:
-	case REPCMD_Property:
-		DataType = TEXT("bytes");
-		break;
-	case REPCMD_PropertyUInt64:
-		DataType = TEXT("bytes"); // uint64 not supported in Unreal codegen.
-		break;
-	case REPCMD_RepMovement:
-		DataType = TEXT("bytes");
-		break;
-	default:
-		UE_LOG(LogTemp, Warning, TEXT("UNHANDLED REPCMD Type"));
-	}
-	return DataType;
-}
-
-FString SchemaHeader(const FString& PackageName)
-{
-	return FString::Printf(TEXT(R"""(package %s;
+
+	FString RepLayoutTypeToSchemaType(ERepLayoutCmdType Type)
+	{
+		FString DataType;
+		switch (Type)
+		{
+		case REPCMD_DynamicArray:
+		case REPCMD_Return:
+			UE_LOG(LogTemp, Warning, TEXT("ENCOUNTERED A DYNAMIC ARRAY, SKIPPING"));
+			break;
+		case REPCMD_PropertyBool:
+			DataType = TEXT("bool");
+			break;
+		case REPCMD_PropertyInt:
+			DataType = TEXT("int32");
+			break;
+		case REPCMD_PropertyFloat:
+			DataType = TEXT("float");
+			break;
+		case REPCMD_PropertyByte:
+			DataType = TEXT("uint32"); // uint8 not supported in schema.
+			break;
+		case REPCMD_PropertyString:
+		case REPCMD_PropertyName:
+			DataType = TEXT("string");
+			break;
+		case REPCMD_PropertyUInt32:
+			DataType = TEXT("uint32");
+			break;
+		case REPCMD_PropertyRotator:
+			DataType = TEXT("UnrealFRotator");
+			break;
+		case REPCMD_PropertyPlane:
+			DataType = TEXT("UnrealFPlane");
+			break;
+		case REPCMD_PropertyVector:
+		case REPCMD_PropertyVector100:
+		case REPCMD_PropertyVectorNormal:
+		case REPCMD_PropertyVector10:
+		case REPCMD_PropertyVectorQ:
+			DataType = TEXT("improbable.Vector3f"); // not well supported
+			break;
+		case REPCMD_PropertyObject:
+			DataType = TEXT("UnrealObjectRef");
+			break;
+		case REPCMD_PropertyNetId:
+		case REPCMD_Property:
+			DataType = TEXT("bytes");
+			break;
+		case REPCMD_PropertyUInt64:
+			DataType = TEXT("bytes"); // uint64 not supported in Unreal codegen.
+			break;
+		case REPCMD_RepMovement:
+			DataType = TEXT("bytes");
+			break;
+		default:
+			UE_LOG(LogTemp, Warning, TEXT("UNHANDLED REPCMD Type"));
+		}
+		return DataType;
+	}
+
+	FString SchemaHeader(const FString& PackageName)
+	{
+		return FString::Printf(TEXT(R"""(package %s;
 		import "improbable/vector3.schema";
 		type UnrealFRotator { float pitch = 1; float yaw = 2; float roll = 3; }
 		type UnrealFPlane { float x = 1; float y = 2; float z = 3; float w = 4; }
 		type UnrealObjectRef { EntityId entity = 1; uint32 offset = 2; })"""), *PackageName);
-}
-
-FString GetUnrealCompleteTypeName(UStruct* Type)
-{
-	FString Prefix;
-	if (Type->IsChildOf<AActor>())
-	{
-		// Actor.
-		Prefix = TEXT("A");
-	}
-	else if (Type->IsChildOf<UObject>())
-	{
-		// Object.
-		Prefix = TEXT("U");
-	}
-	else
-	{
-		// Struct.
-		Prefix = TEXT("F");
-	}
-	return Prefix + Type->GetName();
-}
-
-FString GetSchemaReplicatedTypeFromUnreal(UStruct* Type)
-{
-	return TEXT("Unreal") + Type->GetName() + TEXT("Replicated");
-}
-
-FString GetSchemaCompleteTypeFromUnreal(UStruct* Type)
-{
-	return TEXT("Unreal") + Type->GetName() + TEXT("Complete");
-}
-
-FString GetSchemaReplicatedComponentFromUnreal(UStruct* Type)
-{
-	return GetSchemaReplicatedTypeFromUnreal(Type) + TEXT("Data");
-}
-
-FString GetSchemaCompleteDataComponentFromUnreal(UStruct* Type)
-{
-	return GetSchemaCompleteTypeFromUnreal(Type) + TEXT("Data");
-}
-
-FString GetFullyQualifiedName(TArray<UProperty*> Chain)
-{
-	TArray<FString> ChainNames;
-	for (auto Prop : Chain)
-	{
-		ChainNames.Add(Prop->GetName().ToLower());
-	}
-	// Prefix is required to disambiguate between properties in the generated code and UActorComponent/UObject properties
-	// which the generated code extends :troll:.
-	return TEXT("field_") + FString::Join(ChainNames, TEXT("_"));
-}
-
-FString GetUnrealFieldLvalue(TArray<UProperty*> Chain)
-{
-	TArray<FString> ChainNames;
-	for (auto Prop : Chain)
-	{
-		ChainNames.Add(Prop->GetName());
-	}
-	return TEXT("this->") + FString::Join(ChainNames, TEXT("->"));
-}
-
-// CDO - Class default object which contains Property
-void VisitProperty(TArray<PropertyInfo>& PropertyInfo, UObject* CDO, TArray<UProperty*> Stack, UProperty* Property)
-{
-	// Skip properties that make no sense to store in SpatialOS.
-	if (Property->IsA<UMulticastDelegateProperty>())
-	{
-		UE_LOG(LogTemp, Warning, TEXT("%s - multicast delegate, skipping"), *Property->GetName());
-		return;
-	}
-	if (Property->GetPropertyFlags() & CPF_Transient && !(Property->GetPropertyFlags() & CPF_Net))
-	{
-		UE_LOG(LogTemp, Warning, TEXT("%s - transient and not replicated, skipping"), *Property->GetName());
-		return;
-	}
-
-	// Get property type.
-	auto PropertyType = PropertyToRepLayoutType(Property);
-
-	// If this property is a struct or object, we need to recurse into its properties.
-	//
-	// Usually, struct properties map directly to built in types like FString, or FPlane. However, custom structs map
-	// directly to REPCMD_Property, so we need to make sure that it's a struct.
-	if ((PropertyType == REPCMD_Property && Property->IsA<UStructProperty>()) ||
-		(PropertyType == REPCMD_PropertyObject && Property->IsA<UObjectProperty>()))
-	{
-		// Get struct/class of property value.
-		UStruct* PropertyValueStruct;
-		if (PropertyType != REPCMD_PropertyObject)
-		{ // UStruct property
-			PropertyValueStruct = Cast<UStructProperty>(Property)->Struct;
+	}
+
+	FString GetUnrealCompleteTypeName(UStruct* Type)
+	{
+		FString Prefix;
+		if (Type->IsChildOf<AActor>())
+		{
+			// Actor.
+			Prefix = TEXT("A");
+		}
+		else if (Type->IsChildOf<UObject>())
+		{
+			// Object.
+			Prefix = TEXT("U");
 		}
 		else
-		{ // UObject property
-			UObjectProperty* ObjectProperty = Cast<UObjectProperty>(Property);
-			UClass* PropertyValueClass = nullptr;
-
-			// Obtain the class of the UObject property value.
-			if (CDO)
-			{
-				// If we have the CDO, resolve the actual type pointed to by the pointer (to deal with polymorphism).
-				UObject* Value = ObjectProperty->GetPropertyValue_InContainer(CDO);
-				if (Value)
+		{
+			// Struct.
+			Prefix = TEXT("F");
+		}
+		return Prefix + Type->GetName();
+	}
+
+	FString GetSchemaReplicatedTypeFromUnreal(UStruct* Type)
+	{
+		return TEXT("Unreal") + Type->GetName() + TEXT("Replicated");
+	}
+
+	FString GetSchemaCompleteTypeFromUnreal(UStruct* Type)
+	{
+		return TEXT("Unreal") + Type->GetName() + TEXT("Complete");
+	}
+
+	FString GetSchemaReplicatedComponentFromUnreal(UStruct* Type)
+	{
+		return GetSchemaReplicatedTypeFromUnreal(Type) + TEXT("Data");
+	}
+
+	FString GetSchemaCompleteDataComponentFromUnreal(UStruct* Type)
+	{
+		return GetSchemaCompleteTypeFromUnreal(Type) + TEXT("Data");
+	}
+
+	FString GetFullyQualifiedName(TArray<UProperty*> Chain)
+	{
+		TArray<FString> ChainNames;
+		for (auto Prop : Chain)
+		{
+			ChainNames.Add(Prop->GetName().ToLower());
+		}
+		// Prefix is required to disambiguate between properties in the generated code and UActorComponent/UObject properties
+		// which the generated code extends :troll:.
+		return TEXT("field_") + FString::Join(ChainNames, TEXT("_"));
+	}
+
+	FString GetUnrealFieldLvalue(TArray<UProperty*> Chain)
+	{
+		TArray<FString> ChainNames;
+		for (auto Prop : Chain)
+		{
+			ChainNames.Add(Prop->GetName());
+		}
+		return TEXT("this->") + FString::Join(ChainNames, TEXT("->"));
+	}
+
+	// CDO - Class default object which contains Property
+	void VisitProperty(TArray<PropertyInfo>& PropertyInfo, UObject* CDO, TArray<UProperty*> Stack, UProperty* Property)
+	{
+		// Skip properties that make no sense to store in SpatialOS.
+		if (Property->IsA<UMulticastDelegateProperty>())
+		{
+			UE_LOG(LogTemp, Warning, TEXT("%s - multicast delegate, skipping"), *Property->GetName());
+			return;
+		}
+		if (Property->GetPropertyFlags() & CPF_Transient && !(Property->GetPropertyFlags() & CPF_Net))
+		{
+			UE_LOG(LogTemp, Warning, TEXT("%s - transient and not replicated, skipping"), *Property->GetName());
+			return;
+		}
+
+		// Get property type.
+		auto PropertyType = PropertyToRepLayoutType(Property);
+
+		// If this property is a struct or object, we need to recurse into its properties.
+		//
+		// Usually, struct properties map directly to built in types like FString, or FPlane. However, custom structs map
+		// directly to REPCMD_Property, so we need to make sure that it's a struct.
+		if ((PropertyType == REPCMD_Property && Property->IsA<UStructProperty>()) ||
+			(PropertyType == REPCMD_PropertyObject && Property->IsA<UObjectProperty>()))
+		{
+			// Get struct/class of property value.
+			UStruct* PropertyValueStruct;
+			if (PropertyType != REPCMD_PropertyObject)
+			{ // UStruct property
+				PropertyValueStruct = Cast<UStructProperty>(Property)->Struct;
+			}
+			else
+			{ // UObject property
+				UObjectProperty* ObjectProperty = Cast<UObjectProperty>(Property);
+				UClass* PropertyValueClass = nullptr;
+
+				// Obtain the class of the UObject property value.
+				if (CDO)
 				{
-					// If this is an editor-only property, skip it.
-					if (Value->IsEditorOnly())
+					// If we have the CDO, resolve the actual type pointed to by the pointer (to deal with polymorphism).
+					UObject* Value = ObjectProperty->GetPropertyValue_InContainer(CDO);
+					if (Value)
 					{
-						UE_LOG(LogTemp, Warning, TEXT("%s - editor only, skipping"), *Property->GetName());
-						return;
-					}
-
-					// Make sure the owner of the property value is the CDO, otherwise this is a weak reference.
-					if (Value->GetOuter() == CDO)
-					{
-						UE_LOG(LogTemp, Warning, TEXT("Property Class: %s Instance Class: %s"), *ObjectProperty->PropertyClass->GetName(), *Value->GetClass()->GetName());
-						PropertyValueClass = Value->GetClass();
+						// If this is an editor-only property, skip it.
+						if (Value->IsEditorOnly())
+						{
+							UE_LOG(LogTemp, Warning, TEXT("%s - editor only, skipping"), *Property->GetName());
+							return;
+						}
+
+						// Make sure the owner of the property value is the CDO, otherwise this is a weak reference.
+						if (Value->GetOuter() == CDO)
+						{
+							UE_LOG(LogTemp, Warning, TEXT("Property Class: %s Instance Class: %s"), *ObjectProperty->PropertyClass->GetName(), *Value->GetClass()->GetName());
+							PropertyValueClass = Value->GetClass();
+						}
+						else
+						{
+							// The values outer is not us, store as weak reference.
+							UE_LOG(LogTemp, Warning, TEXT("%s - %s weak reference (outer not this)"), *Property->GetName(), *ObjectProperty->PropertyClass->GetName());
+						}
 					}
 					else
 					{
-						// The values outer is not us, store as weak reference.
-						UE_LOG(LogTemp, Warning, TEXT("%s - %s weak reference (outer not this)"), *Property->GetName(), *ObjectProperty->PropertyClass->GetName());
+						// If value is not set, then we clearly don't own it.
+						UE_LOG(LogTemp, Warning, TEXT("%s - %s weak reference (null init)"), *Property->GetName(), *ObjectProperty->PropertyClass->GetName());
 					}
 				}
 				else
 				{
-					// If value is not set, then we clearly don't own it.
-					UE_LOG(LogTemp, Warning, TEXT("%s - %s weak reference (null init)"), *Property->GetName(), *ObjectProperty->PropertyClass->GetName());
+					// If we don't have a CDO, then this is a struct with a UObject property. In this case, the Struct will never be the owner.
+					UE_LOG(LogTemp, Warning, TEXT("%s - %s weak reference (object inside struct)"), *Property->GetName(), *ObjectProperty->PropertyClass->GetName());
 				}
-			}
-			else
-			{
-				// If we don't have a CDO, then this is a struct with a UObject property. In this case, the Struct will never be the owner.
-				UE_LOG(LogTemp, Warning, TEXT("%s - %s weak reference (object inside struct)"), *Property->GetName(), *ObjectProperty->PropertyClass->GetName());
-			}
-
-			// Skip this property if it make no sense to store in SpatialOS.
-			if (PropertyValueClass)
-			{
-				if (PropertyValueClass->IsChildOf<UClass>())
+
+				// Skip this property if it make no sense to store in SpatialOS.
+				if (PropertyValueClass)
 				{
-					return;
+					if (PropertyValueClass->IsChildOf<UClass>())
+					{
+						return;
+					}
+					if (!(PropertyValueClass->GetClassFlags() & CLASS_DefaultToInstanced))
+					{
+						UE_LOG(LogTemp, Warning, TEXT("%s - %s not instanced, skipping"), *Property->GetName(), *PropertyValueClass->GetName());
+						return;
+					}
+					if (PropertyValueClass->IsChildOf(FTickFunction::StaticStruct()))
+					{
+						return;
+					}
 				}
-				if (!(PropertyValueClass->GetClassFlags() & CLASS_DefaultToInstanced))
+
+				// Upcast property value type to struct.
+				PropertyValueStruct = PropertyValueClass;
+			}
+
+			// If PropertyValueStruct is not nullptr, this property is an owning reference to the value.
+			if (PropertyValueStruct)
+			{
+				// Instantiate CDO of this struct if it's a class.
+				UObject* PropertyValueClassCDO = nullptr;
+				if (Cast<UClass>(PropertyValueStruct) != nullptr)
 				{
-					UE_LOG(LogTemp, Warning, TEXT("%s - %s not instanced, skipping"), *Property->GetName(), *PropertyValueClass->GetName());
-					return;
+					PropertyValueClassCDO = Cast<UClass>(PropertyValueStruct)->GetDefaultObject();
 				}
-				if (PropertyValueClass->IsChildOf(FTickFunction::StaticStruct()))
+
+				// Recurse into properties.
+				TArray<UProperty*> NewStack(Stack);
+				NewStack.Add(Property);
+				for (TFieldIterator<UProperty> It(PropertyValueStruct); It; ++It)
 				{
-					return;
+					VisitProperty(PropertyInfo, PropertyValueClassCDO, NewStack, *It);
 				}
-			}
-
-			// Upcast property value type to struct.
-			PropertyValueStruct = PropertyValueClass;
-		}
-
-		// If PropertyValueStruct is not nullptr, this property is an owning reference to the value.
-		if (PropertyValueStruct)
-		{
-			// Instantiate CDO of this struct if it's a class.
-			UObject* PropertyValueClassCDO = nullptr;
-			if (Cast<UClass>(PropertyValueStruct) != nullptr)
-			{
-				PropertyValueClassCDO = Cast<UClass>(PropertyValueStruct)->GetDefaultObject();
-			}
-
-			// Recurse into properties.
-			TArray<UProperty*> NewStack(Stack);
-			NewStack.Add(Property);
-			for (TFieldIterator<UProperty> It(PropertyValueStruct); It; ++It)
-			{
-				VisitProperty(PropertyInfo, PropertyValueClassCDO, NewStack, *It);
-			}
-			return;
-		}
-
-		// If PropertyValueStruct is nullptr, fall through to the weak reference case generated by
-		// RepLayoutTypeToSchemaType.
-	}
-
-	Stack.Add(Property);
-	PropertyInfo.Add({
-		Property,
-		PropertyType,
-		Stack
-	});
-}
-
-<<<<<<< HEAD
-void GenerateUnpackedStructUnrealToSchemaConversion(FCodeWriter& Writer, TArray<UProperty*> PropertyChain, UStruct* Struct) {
-}
-
-// Returns the output expression to assign to the schema value.
-void GenerateUnrealToSchemaConversion(FCodeWriter& Writer, const FString& ReplicatedData, TArray<UProperty*> PropertyChain, const FString& PropertyValue) {
-=======
-// Generates code to copy an Unreal PropertyValue into a SpatialOS component update.
-void GenerateUnrealToSchemaConversion(FCodeWriter& Writer, const FString& Update, TArray<UProperty*> PropertyChain, const FString& PropertyValue)
-{
->>>>>>> 12d335b1
-	// Get result type.
-	UProperty* Property = PropertyChain[PropertyChain.Num() - 1];
-	FString SpatialValueSetter = Update + TEXT(".set_") + GetFullyQualifiedName(PropertyChain);
-
-	if (UEnumProperty* EnumProperty = Cast<UEnumProperty>(Property))
-	{
-		Writer.Print(FString::Printf(TEXT("// UNSUPPORTED UEnumProperty - %s = %s;"), *SpatialValueSetter, *PropertyValue));
-		//Writer.Print(FString::Printf(TEXT("auto Underlying = %s.GetValue()"), *PropertyValue));
-		//return GenerateUnrealToSchemaConversion(Writer, EnumProperty->GetUnderlyingProperty(), TEXT("Underlying"), ResultName);
-	}
-
-	// Try to special case to custom types we know about
-	if (Property->IsA(UStructProperty::StaticClass()))
-	{
-		UStructProperty * StructProp = Cast<UStructProperty>(Property);
-		UScriptStruct * Struct = StructProp->Struct;
-		if (Struct->GetFName() == NAME_Vector ||
-			Struct->GetName() == TEXT("Vector_NetQuantize100") ||
-			Struct->GetName() == TEXT("Vector_NetQuantize10") ||
-			Struct->GetName() == TEXT("Vector_NetQuantizeNormal") ||
-			Struct->GetName() == TEXT("Vector_NetQuantize"))
-		{
-			Writer.Print(FString::Printf(TEXT("%s(improbable::Vector3f(%s.X, %s.Y, %s.Z));"), *SpatialValueSetter, *PropertyValue, *PropertyValue, *PropertyValue));
-		}
-		else if (Struct->GetFName() == NAME_Rotator)
-		{
-			Writer.Print(FString::Printf(TEXT("%s(improbable::unreal::UnrealFRotator(%s.Yaw, %s.Pitch, %s.Roll));"), *SpatialValueSetter, *PropertyValue, *PropertyValue, *PropertyValue));
-		}
-		else if (Struct->GetFName() == NAME_Plane)
-		{
-			Writer.Print(FString::Printf(TEXT("%s(improbable::unreal::UnrealFPlane(%s.X, %s.Y, %s.Z, %s.W));"), *SpatialValueSetter, *PropertyValue, *PropertyValue, *PropertyValue, *PropertyValue));
-		}
-		else if (Struct->GetName() == TEXT("UniqueNetIdRepl"))
-		{
-			Writer.Print(FString::Printf(TEXT("// UNSUPPORTED UniqueNetIdRepl - %s = %s;"), *SpatialValueSetter, *PropertyValue));
-		}
-		else if (Struct->GetName() == TEXT("RepMovement"))
-		{
-			Writer.Print(FString::Printf(TEXT(R"""(TArray<uint8> ValueData;
+				return;
+			}
+
+			// If PropertyValueStruct is nullptr, fall through to the weak reference case generated by
+			// RepLayoutTypeToSchemaType.
+		}
+
+		Stack.Add(Property);
+		PropertyInfo.Add({
+			Property,
+			PropertyType,
+			Stack
+			});
+	}
+
+	// Generates code to copy an Unreal PropertyValue into a SpatialOS component update.
+	void GenerateUnrealToSchemaConversion(FCodeWriter& Writer, const FString& Update, TArray<UProperty*> PropertyChain, const FString& PropertyValue)
+	{
+		// Get result type.
+		UProperty* Property = PropertyChain[PropertyChain.Num() - 1];
+		FString SpatialValueSetter = Update + TEXT(".set_") + GetFullyQualifiedName(PropertyChain);
+
+		if (UEnumProperty* EnumProperty = Cast<UEnumProperty>(Property))
+		{
+			Writer.Print(FString::Printf(TEXT("// UNSUPPORTED UEnumProperty - %s = %s;"), *SpatialValueSetter, *PropertyValue));
+			//Writer.Print(FString::Printf(TEXT("auto Underlying = %s.GetValue()"), *PropertyValue));
+			//return GenerateUnrealToSchemaConversion(Writer, EnumProperty->GetUnderlyingProperty(), TEXT("Underlying"), ResultName);
+		}
+
+		// Try to special case to custom types we know about
+		if (Property->IsA(UStructProperty::StaticClass()))
+		{
+			UStructProperty * StructProp = Cast<UStructProperty>(Property);
+			UScriptStruct * Struct = StructProp->Struct;
+			if (Struct->GetFName() == NAME_Vector ||
+				Struct->GetName() == TEXT("Vector_NetQuantize100") ||
+				Struct->GetName() == TEXT("Vector_NetQuantize10") ||
+				Struct->GetName() == TEXT("Vector_NetQuantizeNormal") ||
+				Struct->GetName() == TEXT("Vector_NetQuantize"))
+			{
+				Writer.Print(FString::Printf(TEXT("%s(improbable::Vector3f(%s.X, %s.Y, %s.Z));"), *SpatialValueSetter, *PropertyValue, *PropertyValue, *PropertyValue));
+			}
+			else if (Struct->GetFName() == NAME_Rotator)
+			{
+				Writer.Print(FString::Printf(TEXT("%s(improbable::unreal::UnrealFRotator(%s.Yaw, %s.Pitch, %s.Roll));"), *SpatialValueSetter, *PropertyValue, *PropertyValue, *PropertyValue));
+			}
+			else if (Struct->GetFName() == NAME_Plane)
+			{
+				Writer.Print(FString::Printf(TEXT("%s(improbable::unreal::UnrealFPlane(%s.X, %s.Y, %s.Z, %s.W));"), *SpatialValueSetter, *PropertyValue, *PropertyValue, *PropertyValue, *PropertyValue));
+			}
+			else if (Struct->GetName() == TEXT("UniqueNetIdRepl"))
+			{
+				Writer.Print(FString::Printf(TEXT("// UNSUPPORTED UniqueNetIdRepl - %s = %s;"), *SpatialValueSetter, *PropertyValue));
+			}
+			else if (Struct->GetName() == TEXT("RepMovement"))
+			{
+				Writer.Print(FString::Printf(TEXT(R"""(TArray<uint8> ValueData;
 				FMemoryWriter ValueDataWriter(ValueData);
 				bool Success;
 				%s.NetSerialize(ValueDataWriter, nullptr, Success);
 				%s(std::string((char*)ValueData.GetData(), ValueData.Num()));)"""), *PropertyValue, *SpatialValueSetter));
+			}
+			else
+			{
+				for (TFieldIterator<UProperty> It(Struct); It; ++It)
+				{
+					Writer.Print(TEXT("{")).Indent();
+					TArray<UProperty*> NewChain = PropertyChain;
+					NewChain.Add(*It);
+					GenerateUnrealToSchemaConversion(Writer, Update, NewChain, PropertyValue + TEXT(".") + (*It)->GetNameCPP());
+					Writer.Outdent().Print(TEXT("}"));
+				}
+			}
+		}
+		else if (Property->IsA(UBoolProperty::StaticClass()))
+		{
+			Writer.Print(FString::Printf(TEXT("%s(%s != 0);"), *SpatialValueSetter, *PropertyValue));
+		}
+		else if (Property->IsA(UFloatProperty::StaticClass()))
+		{
+			Writer.Print(FString::Printf(TEXT("%s(%s);"), *SpatialValueSetter, *PropertyValue));
+		}
+		else if (Property->IsA(UIntProperty::StaticClass()))
+		{
+			Writer.Print(FString::Printf(TEXT("%s(%s);"), *SpatialValueSetter, *PropertyValue));
+		}
+		else if (Property->IsA(UByteProperty::StaticClass()))
+		{
+			Writer.Print(FString::Printf(TEXT("%s(uint32_t(%s));"), *SpatialValueSetter, *PropertyValue));
+		}
+		else if (Property->IsA(UObjectPropertyBase::StaticClass()))
+		{
+			Writer.Print(FString::Printf(TEXT("// WEAK OBJECT REPLICATION - %s = %s;"), *SpatialValueSetter, *PropertyValue));
+		}
+		else if (Property->IsA(UNameProperty::StaticClass()))
+		{
+			Writer.Print(FString::Printf(TEXT("%s(TCHAR_TO_UTF8(*%s.ToString()));"), *SpatialValueSetter, *PropertyValue));
+		}
+		else if (Property->IsA(UUInt32Property::StaticClass()))
+		{
+			Writer.Print(FString::Printf(TEXT("%s(uint32_t(%s));"), *SpatialValueSetter, *PropertyValue));
+		}
+		else if (Property->IsA(UUInt64Property::StaticClass()))
+		{
+			Writer.Print(FString::Printf(TEXT("%s(uint64_t(%s));"), *SpatialValueSetter, *PropertyValue));
+		}
+		else if (Property->IsA(UStrProperty::StaticClass()))
+		{
+			Writer.Print(FString::Printf(TEXT("%s(TCHAR_TO_UTF8(*%s));"), *SpatialValueSetter, *PropertyValue));
 		}
 		else
 		{
-			for (TFieldIterator<UProperty> It(Struct); It; ++It)
-			{
-				Writer.Print(TEXT("{")).Indent();
-				TArray<UProperty*> NewChain = PropertyChain;
-				NewChain.Add(*It);
-				GenerateUnrealToSchemaConversion(Writer, Update, NewChain, PropertyValue + TEXT(".") + (*It)->GetNameCPP());
-				Writer.Outdent().Print(TEXT("}"));
-			}
-		}
-	}
-	else if (Property->IsA(UBoolProperty::StaticClass()))
-	{
-		Writer.Print(FString::Printf(TEXT("%s(%s != 0);"), *SpatialValueSetter, *PropertyValue));
-	}
-	else if (Property->IsA(UFloatProperty::StaticClass()))
-	{
-		Writer.Print(FString::Printf(TEXT("%s(%s);"), *SpatialValueSetter, *PropertyValue));
-	}
-	else if (Property->IsA(UIntProperty::StaticClass()))
-	{
-		Writer.Print(FString::Printf(TEXT("%s(%s);"), *SpatialValueSetter, *PropertyValue));
-	}
-	else if (Property->IsA(UByteProperty::StaticClass()))
-	{
-		Writer.Print(FString::Printf(TEXT("%s(uint32_t(%s));"), *SpatialValueSetter, *PropertyValue));
-	}
-	else if (Property->IsA(UObjectPropertyBase::StaticClass()))
-	{
-		Writer.Print(FString::Printf(TEXT("// WEAK OBJECT REPLICATION - %s = %s;"), *SpatialValueSetter, *PropertyValue));
-	}
-	else if (Property->IsA(UNameProperty::StaticClass()))
-	{
-		Writer.Print(FString::Printf(TEXT("%s(TCHAR_TO_UTF8(*%s.ToString()));"), *SpatialValueSetter, *PropertyValue));
-	}
-	else if (Property->IsA(UUInt32Property::StaticClass()))
-	{
-		Writer.Print(FString::Printf(TEXT("%s(uint32_t(%s));"), *SpatialValueSetter, *PropertyValue));
-	}
-	else if (Property->IsA(UUInt64Property::StaticClass()))
-	{
-		Writer.Print(FString::Printf(TEXT("%s(uint64_t(%s));"), *SpatialValueSetter, *PropertyValue));
-	}
-	else if (Property->IsA(UStrProperty::StaticClass()))
-	{
-		Writer.Print(FString::Printf(TEXT("%s(TCHAR_TO_UTF8(*%s));"), *SpatialValueSetter, *PropertyValue));
-	}
-	else
-	{
-		Writer.Print(TEXT("// UNSUPPORTED"));
-	}
-}
-
-// Generates code to read a property in a SpatialOS component update and copy it to an Unreal PropertyValue.
-void GenerateSchemaToUnrealConversion(FCodeWriter& Writer, const FString& Update, TArray<UProperty*> PropertyChain, const FString& PropertyValue, const FString& PropertyType)
-{
-	// Get result type.
-	UProperty* Property = PropertyChain[PropertyChain.Num() - 1];
-	FString SpatialValue = FString::Printf(TEXT("*(%s.%s().data())"), *Update, *GetFullyQualifiedName(PropertyChain));
-
-	if (UEnumProperty* EnumProperty = Cast<UEnumProperty>(Property))
-	{
-		Writer.Print(FString::Printf(TEXT("// UNSUPPORTED (Enum) - %s %s;"), *PropertyValue, *SpatialValue));
-		//Writer.Print(FString::Printf(TEXT("auto Underlying = %s.GetValue()"), *PropertyValue));
-		//return GenerateUnrealToSchemaConversion(Writer, EnumProperty->GetUnderlyingProperty(), TEXT("Underlying"), ResultName);
-	}
-
-	// Try to special case to custom types we know about
-	if (Property->IsA(UStructProperty::StaticClass()))
-	{
-		UStructProperty * StructProp = Cast<UStructProperty>(Property);
-		UScriptStruct * Struct = StructProp->Struct;
-		if (Struct->GetFName() == NAME_Vector ||
-			Struct->GetName() == TEXT("Vector_NetQuantize100") ||
-			Struct->GetName() == TEXT("Vector_NetQuantize10") ||
-			Struct->GetName() == TEXT("Vector_NetQuantizeNormal") ||
-			Struct->GetName() == TEXT("Vector_NetQuantize"))
-		{
-			Writer.Print(FString::Printf(TEXT("auto& Vector = %s;"), *SpatialValue));
-			Writer.Print(FString::Printf(TEXT("%s.X = Vector.x();"), *PropertyValue));
-			Writer.Print(FString::Printf(TEXT("%s.Y = Vector.y();"), *PropertyValue));
-			Writer.Print(FString::Printf(TEXT("%s.Z = Vector.z();"), *PropertyValue));
-		}
-		else if (Struct->GetFName() == NAME_Rotator)
-		{
-			Writer.Print(FString::Printf(TEXT("auto& Rotator = %s;"), *SpatialValue));
-			Writer.Print(FString::Printf(TEXT("%s.Yaw = Rotator.yaw();"), *PropertyValue));
-			Writer.Print(FString::Printf(TEXT("%s.Pitch = Rotator.pitch();"), *PropertyValue));
-			Writer.Print(FString::Printf(TEXT("%s.Roll = Rotator.roll();"), *PropertyValue));
-		}
-		else if (Struct->GetFName() == NAME_Plane)
-		{
-			Writer.Print(FString::Printf(TEXT("auto& Plane = %s;"), *SpatialValue));
-			Writer.Print(FString::Printf(TEXT("%s.X = Plane.x();"), *PropertyValue));
-			Writer.Print(FString::Printf(TEXT("%s.Y = Plane.y();"), *PropertyValue));
-			Writer.Print(FString::Printf(TEXT("%s.Z = Plane.z();"), *PropertyValue));
-			Writer.Print(FString::Printf(TEXT("%s.W = Plane.w();"), *PropertyValue));
-		}
-		else if (Struct->GetName() == TEXT("UniqueNetIdRepl"))
-		{
-			Writer.Print(FString::Printf(TEXT("// UNSUPPORTED UniqueNetIdRepl- %s %s;"), *PropertyValue, *SpatialValue));
-		}
-		else if (Struct->GetName() == TEXT("RepMovement"))
-		{
-			Writer.Print(FString::Printf(TEXT(R"""(auto& ValueDataStr = %s;
+			Writer.Print(TEXT("// UNSUPPORTED"));
+		}
+	}
+
+	// Generates code to read a property in a SpatialOS component update and copy it to an Unreal PropertyValue.
+	void GenerateSchemaToUnrealConversion(FCodeWriter& Writer, const FString& Update, TArray<UProperty*> PropertyChain, const FString& PropertyValue, const FString& PropertyType)
+	{
+		// Get result type.
+		UProperty* Property = PropertyChain[PropertyChain.Num() - 1];
+		FString SpatialValue = FString::Printf(TEXT("*(%s.%s().data())"), *Update, *GetFullyQualifiedName(PropertyChain));
+
+		if (UEnumProperty* EnumProperty = Cast<UEnumProperty>(Property))
+		{
+			Writer.Print(FString::Printf(TEXT("// UNSUPPORTED (Enum) - %s %s;"), *PropertyValue, *SpatialValue));
+			//Writer.Print(FString::Printf(TEXT("auto Underlying = %s.GetValue()"), *PropertyValue));
+			//return GenerateUnrealToSchemaConversion(Writer, EnumProperty->GetUnderlyingProperty(), TEXT("Underlying"), ResultName);
+		}
+
+		// Try to special case to custom types we know about
+		if (Property->IsA(UStructProperty::StaticClass()))
+		{
+			UStructProperty * StructProp = Cast<UStructProperty>(Property);
+			UScriptStruct * Struct = StructProp->Struct;
+			if (Struct->GetFName() == NAME_Vector ||
+				Struct->GetName() == TEXT("Vector_NetQuantize100") ||
+				Struct->GetName() == TEXT("Vector_NetQuantize10") ||
+				Struct->GetName() == TEXT("Vector_NetQuantizeNormal") ||
+				Struct->GetName() == TEXT("Vector_NetQuantize"))
+			{
+				Writer.Print(FString::Printf(TEXT("auto& Vector = %s;"), *SpatialValue));
+				Writer.Print(FString::Printf(TEXT("%s.X = Vector.x();"), *PropertyValue));
+				Writer.Print(FString::Printf(TEXT("%s.Y = Vector.y();"), *PropertyValue));
+				Writer.Print(FString::Printf(TEXT("%s.Z = Vector.z();"), *PropertyValue));
+			}
+			else if (Struct->GetFName() == NAME_Rotator)
+			{
+				Writer.Print(FString::Printf(TEXT("auto& Rotator = %s;"), *SpatialValue));
+				Writer.Print(FString::Printf(TEXT("%s.Yaw = Rotator.yaw();"), *PropertyValue));
+				Writer.Print(FString::Printf(TEXT("%s.Pitch = Rotator.pitch();"), *PropertyValue));
+				Writer.Print(FString::Printf(TEXT("%s.Roll = Rotator.roll();"), *PropertyValue));
+			}
+			else if (Struct->GetFName() == NAME_Plane)
+			{
+				Writer.Print(FString::Printf(TEXT("auto& Plane = %s;"), *SpatialValue));
+				Writer.Print(FString::Printf(TEXT("%s.X = Plane.x();"), *PropertyValue));
+				Writer.Print(FString::Printf(TEXT("%s.Y = Plane.y();"), *PropertyValue));
+				Writer.Print(FString::Printf(TEXT("%s.Z = Plane.z();"), *PropertyValue));
+				Writer.Print(FString::Printf(TEXT("%s.W = Plane.w();"), *PropertyValue));
+			}
+			else if (Struct->GetName() == TEXT("UniqueNetIdRepl"))
+			{
+				Writer.Print(FString::Printf(TEXT("// UNSUPPORTED UniqueNetIdRepl- %s %s;"), *PropertyValue, *SpatialValue));
+			}
+			else if (Struct->GetName() == TEXT("RepMovement"))
+			{
+				Writer.Print(FString::Printf(TEXT(R"""(auto& ValueDataStr = %s;
 				TArray<uint8> ValueData;
 				ValueData.Append((uint8*)ValueDataStr.data(), ValueDataStr.size());
 				FMemoryReader ValueDataReader(ValueData);
 				bool bSuccess;
 				%s.NetSerialize(ValueDataReader, nullptr, bSuccess);)"""), *SpatialValue, *PropertyValue));
-		}
-		else
-		{
-			for (TFieldIterator<UProperty> It(Struct); It; ++It)
-			{
-				Writer.Print(TEXT("{")).Indent();
-				TArray<UProperty*> NewChain = PropertyChain;
-				NewChain.Add(*It);
-				GenerateSchemaToUnrealConversion(Writer, Update, NewChain, PropertyValue + TEXT(".") + (*It)->GetNameCPP(), (*It)->GetCPPType());
-				Writer.Outdent().Print(TEXT("}"));
-			}
-		}
-	}
-	else if (Property->IsA(UBoolProperty::StaticClass()))
-	{
-		Writer.Print(FString::Printf(TEXT("%s = %s;"), *PropertyValue, *SpatialValue));
-	}
-	else if (Property->IsA(UFloatProperty::StaticClass()))
-	{
-		Writer.Print(FString::Printf(TEXT("%s = %s;"), *PropertyValue, *SpatialValue));
-	}
-	else if (Property->IsA(UIntProperty::StaticClass()))
-	{
-		Writer.Print(FString::Printf(TEXT("%s = %s;"), *PropertyValue, *SpatialValue));
-	}
-	else if (Property->IsA(UByteProperty::StaticClass()))
-	{
-		Writer.Print(TEXT(R"""(// Byte properties are weird, because they can also be an enum in the form TEnumAsByte<...>.
+			}
+			else
+			{
+				for (TFieldIterator<UProperty> It(Struct); It; ++It)
+				{
+					Writer.Print(TEXT("{")).Indent();
+					TArray<UProperty*> NewChain = PropertyChain;
+					NewChain.Add(*It);
+					GenerateSchemaToUnrealConversion(Writer, Update, NewChain, PropertyValue + TEXT(".") + (*It)->GetNameCPP(), (*It)->GetCPPType());
+					Writer.Outdent().Print(TEXT("}"));
+				}
+			}
+		}
+		else if (Property->IsA(UBoolProperty::StaticClass()))
+		{
+			Writer.Print(FString::Printf(TEXT("%s = %s;"), *PropertyValue, *SpatialValue));
+		}
+		else if (Property->IsA(UFloatProperty::StaticClass()))
+		{
+			Writer.Print(FString::Printf(TEXT("%s = %s;"), *PropertyValue, *SpatialValue));
+		}
+		else if (Property->IsA(UIntProperty::StaticClass()))
+		{
+			Writer.Print(FString::Printf(TEXT("%s = %s;"), *PropertyValue, *SpatialValue));
+		}
+		else if (Property->IsA(UByteProperty::StaticClass()))
+		{
+			Writer.Print(TEXT(R"""(// Byte properties are weird, because they can also be an enum in the form TEnumAsByte<...>.
 			// Therefore, the code generator needs to cast to either TEnumAsByte<...> or uint8. However,
 			// as TEnumAsByte<...> only has a uint8 constructor, we need to cast the SpatialOS value into
 			// uint8 first, which causes "uint8(uint8(...))" to be generated for non enum bytes.)"""));
-		Writer.Print(FString::Printf(TEXT("%s = %s(uint8(%s));"), *PropertyValue, *PropertyType, *SpatialValue));
-	}
-	else if (Property->IsA(UObjectPropertyBase::StaticClass()))
-	{
-<<<<<<< HEAD
-		Writer.Print(FString::Printf(TEXT("auto UObjectRef = NewObject<UUnrealObjectRef>();\nUObjectRef->SetEntity(FEntityId((int64(PackageMap->GetNetGUIDFromObject(%s).Value))));\n%s = UObjectRef;"), *PropertyValue, *SchemaPropertyName));
-	} 
-	else if (Property->IsA(UNameProperty::StaticClass())) 
-=======
-		Writer.Print(FString::Printf(TEXT("// UNSUPPORTED ObjectProperty - %s %s;"), *PropertyValue, *SpatialValue));
-	}
-	else if (Property->IsA(UNameProperty::StaticClass()))
->>>>>>> 12d335b1
-	{
-		Writer.Print(FString::Printf(TEXT("%s = FName((%s).data());"), *PropertyValue, *SpatialValue));
-	}
-	else if (Property->IsA(UUInt32Property::StaticClass()))
-	{
-		Writer.Print(FString::Printf(TEXT("%s = uint32(%s);"), *PropertyValue, *SpatialValue));
-	}
-	else if (Property->IsA(UUInt64Property::StaticClass()))
-	{
-		Writer.Print(FString::Printf(TEXT("%s = uint64(%s);"), *PropertyValue, *SpatialValue));
-	}
-	else if (Property->IsA(UStrProperty::StaticClass()))
-	{
-		Writer.Print(FString::Printf(TEXT("%s = FString(UTF8_TO_TCHAR(%s));"), *PropertyValue, *SpatialValue));
-	}
-	else
-	{
-		Writer.Print(TEXT("// UNSUPPORTED"));
-	}
-}
-
-<<<<<<< HEAD
-void GenerateCompleteSchemaFromClass(const FString& SchemaPath, const FString& ForwardingCodePath, UClass* Class) {
-=======
-void GenerateCompleteSchemaFromClass(const FString& SchemaPath, const FString& ForwardingCodePath, UClass* Class)
-{
->>>>>>> 12d335b1
-	FCodeWriter OutputSchema;
-	FCodeWriter OutputForwardingCode;
-	FCodeWriter OutputForwardingCodeHeader;
-
-	// Read the RepLayout for the class into a data structure.
-	FRepLayout RepLayout;
-	RepLayout.InitFromObjectClass(Class);
-	TArray<TPair<int, RepLayoutEntry>> RepLayoutProperties;
-	for (int CmdIndex = 0; CmdIndex < RepLayout.Cmds.Num(); ++CmdIndex)
-	{
-		auto& Cmd = RepLayout.Cmds[CmdIndex];
-
-		if (Cmd.Type == REPCMD_Return || Cmd.Type == REPCMD_DynamicArray)
-			continue;
-
-		if (Cmd.Property == nullptr)
-			continue;
-
-		// Get property and parent property from RepLayout.
-		UProperty* Property = Cmd.Property;
-		UProperty* ParentProperty = RepLayout.Parents[Cmd.ParentIndex].Property;
-		if (ParentProperty == Property)
-		{
-			ParentProperty = nullptr;
-		}
-		TArray<UProperty*> PropertyChain;
-		if (ParentProperty)
-		{
-			PropertyChain = {ParentProperty, Property};
+			Writer.Print(FString::Printf(TEXT("%s = %s(uint8(%s));"), *PropertyValue, *PropertyType, *SpatialValue));
+		}
+		else if (Property->IsA(UObjectPropertyBase::StaticClass()))
+		{
+			Writer.Print(FString::Printf(TEXT("// UNSUPPORTED ObjectProperty - %s %s;"), *PropertyValue, *SpatialValue));
+		}
+		else if (Property->IsA(UNameProperty::StaticClass()))
+		{
+			Writer.Print(FString::Printf(TEXT("%s = FName((%s).data());"), *PropertyValue, *SpatialValue));
+		}
+		else if (Property->IsA(UUInt32Property::StaticClass()))
+		{
+			Writer.Print(FString::Printf(TEXT("%s = uint32(%s);"), *PropertyValue, *SpatialValue));
+		}
+		else if (Property->IsA(UUInt64Property::StaticClass()))
+		{
+			Writer.Print(FString::Printf(TEXT("%s = uint64(%s);"), *PropertyValue, *SpatialValue));
+		}
+		else if (Property->IsA(UStrProperty::StaticClass()))
+		{
+			Writer.Print(FString::Printf(TEXT("%s = FString(UTF8_TO_TCHAR(%s));"), *PropertyValue, *SpatialValue));
 		}
 		else
 		{
-			PropertyChain = {Property};
-		}
-
-		int32 Handle = CmdIndex + 1;
-		RepLayoutProperties.Add(MakeTuple(Handle, RepLayoutEntry{
-			Property, ParentProperty, PropertyChain, (ERepLayoutCmdType)Cmd.Type, Handle, Cmd.Offset
-		}));
-	}
-
-	// Recurse into class properties and build a complete property list.
-	TArray<PropertyInfo> Properties;
-	for (TFieldIterator<UProperty> It(Class); It; ++It)
-	{
-		VisitProperty(Properties, Class->GetDefaultObject(), {}, *It);
-	}
-
-	// Divide properties into replicated and complete properties.
-	TArray<RepLayoutPropertyInfo> ReplicatedProperties;
-	TArray<PropertyInfo> CompleteProperties = Properties;
-	TArray<PropertyInfo> CompletePropertiesToRemove;
-	for (auto& Pair : RepLayoutProperties)
-	{
-		RepLayoutEntry& Entry = Pair.Value;
-		RepLayoutPropertyInfo Info{Entry, {}};
-
-		// Search for all properties with a property chain that begins with either {Parent, Property} or {Property}.
-		Info.PropertyList = CompleteProperties.FilterByPredicate([Entry](const PropertyInfo& Property)
-		{
-			if (Entry.Parent)
-			{
-				return Property.Chain.Num() >= 2 && Property.Chain[0] == Entry.Parent && Property.Chain[1] == Entry.Property;
-			} 
+			Writer.Print(TEXT("// UNSUPPORTED"));
+		}
+	}
+
+	void GenerateCompleteSchemaFromClass(const FString& SchemaPath, const FString& ForwardingCodePath, UClass* Class)
+	{
+		FCodeWriter OutputSchema;
+		FCodeWriter OutputForwardingCode;
+		FCodeWriter OutputForwardingCodeHeader;
+
+		// Read the RepLayout for the class into a data structure.
+		FRepLayout RepLayout;
+		RepLayout.InitFromObjectClass(Class);
+		TArray<TPair<int, RepLayoutEntry>> RepLayoutProperties;
+		for (int CmdIndex = 0; CmdIndex < RepLayout.Cmds.Num(); ++CmdIndex)
+		{
+			auto& Cmd = RepLayout.Cmds[CmdIndex];
+
+			if (Cmd.Type == REPCMD_Return || Cmd.Type == REPCMD_DynamicArray)
+				continue;
+
+			if (Cmd.Property == nullptr)
+				continue;
+
+			// Get property and parent property from RepLayout.
+			UProperty* Property = Cmd.Property;
+			UProperty* ParentProperty = RepLayout.Parents[Cmd.ParentIndex].Property;
+			if (ParentProperty == Property)
+			{
+				ParentProperty = nullptr;
+			}
+			TArray<UProperty*> PropertyChain;
+			if (ParentProperty)
+			{
+				PropertyChain = { ParentProperty, Property };
+			}
 			else
 			{
-				return Property.Chain.Num() >= 1 && Property.Chain[0] == Entry.Property;
-			}
-		});
-		ReplicatedProperties.Add(Info);
-
-		// Append to the properties which need to be removed from the complete properties list.
-		CompletePropertiesToRemove.Append(Info.PropertyList);
-	}
-	for (auto& PropertyToRemove : CompletePropertiesToRemove)
-	{
-		CompleteProperties.Remove(PropertyToRemove);
-	}
-
-	// Schema.
-	OutputSchema.Print(SchemaHeader(TEXT("improbable.unreal")));
-	OutputSchema.Print(FString::Printf(TEXT("type %s {"), *GetSchemaReplicatedTypeFromUnreal(Class)));
-	OutputSchema.Indent();
-	int FieldCounter = 0;
-	for (auto& RepProp : ReplicatedProperties)
-	{
-		for (auto& Prop : RepProp.PropertyList)
+				PropertyChain = { Property };
+			}
+
+			int32 Handle = CmdIndex + 1;
+			RepLayoutProperties.Add(MakeTuple(Handle, RepLayoutEntry{
+				Property, ParentProperty, PropertyChain, (ERepLayoutCmdType)Cmd.Type, Handle, Cmd.Offset
+				}));
+		}
+
+		// Recurse into class properties and build a complete property list.
+		TArray<PropertyInfo> Properties;
+		for (TFieldIterator<UProperty> It(Class); It; ++It)
+		{
+			VisitProperty(Properties, Class->GetDefaultObject(), {}, *It);
+		}
+
+		// Divide properties into replicated and complete properties.
+		TArray<RepLayoutPropertyInfo> ReplicatedProperties;
+		TArray<PropertyInfo> CompleteProperties = Properties;
+		TArray<PropertyInfo> CompletePropertiesToRemove;
+		for (auto& Pair : RepLayoutProperties)
+		{
+			RepLayoutEntry& Entry = Pair.Value;
+			RepLayoutPropertyInfo Info{ Entry,{} };
+
+			// Search for all properties with a property chain that begins with either {Parent, Property} or {Property}.
+			Info.PropertyList = CompleteProperties.FilterByPredicate([Entry](const PropertyInfo& Property)
+			{
+				if (Entry.Parent)
+				{
+					return Property.Chain.Num() >= 2 && Property.Chain[0] == Entry.Parent && Property.Chain[1] == Entry.Property;
+				}
+				else
+				{
+					return Property.Chain.Num() >= 1 && Property.Chain[0] == Entry.Property;
+				}
+			});
+			ReplicatedProperties.Add(Info);
+
+			// Append to the properties which need to be removed from the complete properties list.
+			CompletePropertiesToRemove.Append(Info.PropertyList);
+		}
+		for (auto& PropertyToRemove : CompletePropertiesToRemove)
+		{
+			CompleteProperties.Remove(PropertyToRemove);
+		}
+
+		// Schema.
+		OutputSchema.Print(SchemaHeader(TEXT("improbable.unreal")));
+		OutputSchema.Print(FString::Printf(TEXT("type %s {"), *GetSchemaReplicatedTypeFromUnreal(Class)));
+		OutputSchema.Indent();
+		int FieldCounter = 0;
+		for (auto& RepProp : ReplicatedProperties)
+		{
+			for (auto& Prop : RepProp.PropertyList)
+			{
+				FieldCounter++;
+				OutputSchema.Print(
+					FString::Printf(
+						TEXT("%s %s = %d;"),
+						*RepLayoutTypeToSchemaType(Prop.Type),
+						*GetFullyQualifiedName(Prop.Chain),
+						FieldCounter
+					)
+				);
+			}
+		}
+		OutputSchema.Outdent().Print(TEXT("}"));
+		OutputSchema.Print(FString::Printf(TEXT("type %s {"), *GetSchemaCompleteTypeFromUnreal(Class)));
+		OutputSchema.Indent();
+		FieldCounter = 0;
+		for (auto& Prop : CompleteProperties)
 		{
 			FieldCounter++;
 			OutputSchema.Print(
@@ -769,236 +765,184 @@
 				)
 			);
 		}
-	}
-	OutputSchema.Outdent().Print(TEXT("}"));
-	OutputSchema.Print(FString::Printf(TEXT("type %s {"), *GetSchemaCompleteTypeFromUnreal(Class)));
-	OutputSchema.Indent();
-	FieldCounter = 0;
-	for (auto& Prop : CompleteProperties)
-	{
-		FieldCounter++;
-		OutputSchema.Print(
-			FString::Printf(
-				TEXT("%s %s = %d;"),
-				*RepLayoutTypeToSchemaType(Prop.Type),
-				*GetFullyQualifiedName(Prop.Chain),
-				FieldCounter
-			)
-		);
-	}
-	OutputSchema.Outdent().Print(TEXT("}"));
-
-	FString SchemaFile = FString::Printf(TEXT("Unreal%s"), *Class->GetName());
-	FString UpdateInteropFile = FString::Printf(TEXT("SpatialUpdateInterop_%s"), *Class->GetName());
-
-	// Components.
-	OutputSchema.Print(FString::Printf(TEXT("component %s {"), *GetSchemaReplicatedComponentFromUnreal(Class)));
-	OutputSchema.Indent();
-	OutputSchema.Print(TEXT("id = 100000;"));
-	OutputSchema.Print(FString::Printf(TEXT("data %s;"), *GetSchemaReplicatedTypeFromUnreal(Class)));
-	OutputSchema.Outdent().Print(TEXT("}"));
-	OutputSchema.Print(FString::Printf(TEXT("component %s {"), *GetSchemaCompleteDataComponentFromUnreal(Class)));
-	OutputSchema.Indent();
-	OutputSchema.Print(TEXT("id = 100001;"));
-	OutputSchema.Print(FString::Printf(TEXT("data %s;"), *GetSchemaCompleteTypeFromUnreal(Class)));
-	OutputSchema.Outdent().Print(TEXT("}"));
-	OutputSchema.WriteToFile(FString::Printf(TEXT("%s%s.schema"), *SchemaPath, *SchemaFile));
-
-	// Forwarding code function signatures.
-	FString HandlePropertyMapReturnType = TEXT("const RepHandlePropertyMap&");
-	FString HandlePropertyMapSignature = FString::Printf(
-		TEXT("GetHandlePropertyMap_%s()"),
-		*Class->GetName());
-	FString UnrealToSpatialReturnType = TEXT("void");
-<<<<<<< HEAD
-	FString UnrealToSpatialSignature = TEXT("ApplyUpdateToSpatial(FArchive& Reader, int32 Handle, UProperty* Property, USpatialPackageMapClient* PackageMap)");
-=======
-	FString UnrealToSpatialSignature = FString::Printf(
-		TEXT("ApplyUpdateToSpatial_%s(FArchive& Reader, int32 Handle, UProperty* Property, improbable::unreal::%s::Update& Update)"),
-		*Class->GetName(),
-		*GetSchemaReplicatedComponentFromUnreal(Class));
->>>>>>> 12d335b1
-	FString SpatialToUnrealReturnType = TEXT("void");
-	FString SpatialToUnrealSignature = FString::Printf(
-		TEXT("ReceiveUpdateFromSpatial_%s(USpatialActorChannel* ActorChannel, const improbable::unreal::%s::Update& Update)"),
-		*Class->GetName(),
-		*GetSchemaReplicatedComponentFromUnreal(Class));
-
-	// Forwarding code header file.
-	OutputForwardingCodeHeader.Print(TEXT("// Copyright (c) Improbable Worlds Ltd, All Rights Reserved"));
-	OutputForwardingCodeHeader.Print(TEXT("// Note that this file has been generated automatically"));
-	OutputForwardingCodeHeader.Print();
-	OutputForwardingCodeHeader.Print(TEXT("#pragma once"));
-	OutputForwardingCodeHeader.Print();
-	OutputForwardingCodeHeader.Print(FString::Printf(TEXT("#include <generated/%s.h>"), *SchemaFile));
-	OutputForwardingCodeHeader.Print(TEXT("#include \"SpatialHandlePropertyMap.h\""));
-	OutputForwardingCodeHeader.Print();
-	OutputForwardingCodeHeader.Print(TEXT("class USpatialActorChannel;"));
-	OutputForwardingCodeHeader.Print();
-	OutputForwardingCodeHeader.Print(FString::Printf(TEXT("%s %s;"), *HandlePropertyMapReturnType, *HandlePropertyMapSignature));
-	OutputForwardingCodeHeader.Print(FString::Printf(TEXT("%s %s;"), *UnrealToSpatialReturnType, *UnrealToSpatialSignature));
-	OutputForwardingCodeHeader.Print(FString::Printf(TEXT("%s %s;"), *SpatialToUnrealReturnType, *SpatialToUnrealSignature));
-	OutputForwardingCodeHeader.WriteToFile(ForwardingCodePath + FString::Printf(TEXT("%s.h"), *UpdateInteropFile));
-
-	// Forwarding code source file.
-<<<<<<< HEAD
-	OutputForwardingCode.Print(FString::Printf(TEXT("#include \"%s.h\""), *ShadowActorClass));
-	OutputForwardingCode.Print(FString::Printf(TEXT("#include \"%sComponent.h\""), *GetSchemaReplicatedComponentFromUnreal(Class)));
-	OutputForwardingCode.Print(FString::Printf(TEXT("#include \"%sComponent.h\""), *GetSchemaCompleteDataComponentFromUnreal(Class)));
-	OutputForwardingCode.Print(TEXT("#include \"CoreMinimal.h\""));
-	OutputForwardingCode.Print(TEXT("#include \"Misc/Base64.h\""));
-	OutputForwardingCode.Print(TEXT("#include \"Engine/PackageMapClient.h\""));
-	
-	// Constructor.
-=======
-	OutputForwardingCode.Print(TEXT("// Copyright (c) Improbable Worlds Ltd, All Rights Reserved"));
-	OutputForwardingCode.Print(TEXT("// Note that this file has been generated automatically"));
->>>>>>> 12d335b1
-	OutputForwardingCode.Print();
-	OutputForwardingCode.Print(FString::Printf(TEXT(R"""(#include "%s.h"
+		OutputSchema.Outdent().Print(TEXT("}"));
+
+		FString SchemaFile = FString::Printf(TEXT("Unreal%s"), *Class->GetName());
+		FString UpdateInteropFile = FString::Printf(TEXT("SpatialUpdateInterop_%s"), *Class->GetName());
+
+		// Components.
+		OutputSchema.Print(FString::Printf(TEXT("component %s {"), *GetSchemaReplicatedComponentFromUnreal(Class)));
+		OutputSchema.Indent();
+		OutputSchema.Print(TEXT("id = 100000;"));
+		OutputSchema.Print(FString::Printf(TEXT("data %s;"), *GetSchemaReplicatedTypeFromUnreal(Class)));
+		OutputSchema.Outdent().Print(TEXT("}"));
+		OutputSchema.Print(FString::Printf(TEXT("component %s {"), *GetSchemaCompleteDataComponentFromUnreal(Class)));
+		OutputSchema.Indent();
+		OutputSchema.Print(TEXT("id = 100001;"));
+		OutputSchema.Print(FString::Printf(TEXT("data %s;"), *GetSchemaCompleteTypeFromUnreal(Class)));
+		OutputSchema.Outdent().Print(TEXT("}"));
+		OutputSchema.WriteToFile(FString::Printf(TEXT("%s%s.schema"), *SchemaPath, *SchemaFile));
+
+		// Forwarding code function signatures.
+		FString HandlePropertyMapReturnType = TEXT("const RepHandlePropertyMap&");
+		FString HandlePropertyMapSignature = FString::Printf(
+			TEXT("GetHandlePropertyMap_%s()"),
+			*Class->GetName());
+		FString UnrealToSpatialReturnType = TEXT("void");
+		FString UnrealToSpatialSignature = FString::Printf(
+			TEXT("ApplyUpdateToSpatial_%s(FArchive& Reader, int32 Handle, UProperty* Property, improbable::unreal::%s::Update& Update)"),
+			*Class->GetName(),
+			*GetSchemaReplicatedComponentFromUnreal(Class));
+		FString SpatialToUnrealReturnType = TEXT("void");
+		FString SpatialToUnrealSignature = FString::Printf(
+			TEXT("ReceiveUpdateFromSpatial_%s(USpatialActorChannel* ActorChannel, const improbable::unreal::%s::Update& Update)"),
+			*Class->GetName(),
+			*GetSchemaReplicatedComponentFromUnreal(Class));
+
+		// Forwarding code header file.
+		OutputForwardingCodeHeader.Print(TEXT("// Copyright (c) Improbable Worlds Ltd, All Rights Reserved"));
+		OutputForwardingCodeHeader.Print(TEXT("// Note that this file has been generated automatically"));
+		OutputForwardingCodeHeader.Print();
+		OutputForwardingCodeHeader.Print(TEXT("#pragma once"));
+		OutputForwardingCodeHeader.Print();
+		OutputForwardingCodeHeader.Print(FString::Printf(TEXT("#include <generated/%s.h>"), *SchemaFile));
+		OutputForwardingCodeHeader.Print(TEXT("#include \"SpatialHandlePropertyMap.h\""));
+		OutputForwardingCodeHeader.Print();
+		OutputForwardingCodeHeader.Print(TEXT("class USpatialActorChannel;"));
+		OutputForwardingCodeHeader.Print();
+		OutputForwardingCodeHeader.Print(FString::Printf(TEXT("%s %s;"), *HandlePropertyMapReturnType, *HandlePropertyMapSignature));
+		OutputForwardingCodeHeader.Print(FString::Printf(TEXT("%s %s;"), *UnrealToSpatialReturnType, *UnrealToSpatialSignature));
+		OutputForwardingCodeHeader.Print(FString::Printf(TEXT("%s %s;"), *SpatialToUnrealReturnType, *SpatialToUnrealSignature));
+		OutputForwardingCodeHeader.WriteToFile(ForwardingCodePath + FString::Printf(TEXT("%s.h"), *UpdateInteropFile));
+
+		// Forwarding code source file.
+		OutputForwardingCode.Print(TEXT("// Copyright (c) Improbable Worlds Ltd, All Rights Reserved"));
+		OutputForwardingCode.Print(TEXT("// Note that this file has been generated automatically"));
+		OutputForwardingCode.Print();
+		OutputForwardingCode.Print(FString::Printf(TEXT(R"""(#include "%s.h"
 		#include "CoreMinimal.h"
 		#include "GameFramework/Character.h"
 		#include "Serialization/MemoryReader.h"
 		#include "Serialization/MemoryWriter.h"
 		#include "SpatialActorChannel.h")"""), *UpdateInteropFile));
 
-	// Handle to Property map.
-	OutputForwardingCode.Print();
-	OutputForwardingCode.Print(FString::Printf(TEXT("%s %s"), *HandlePropertyMapReturnType, *HandlePropertyMapSignature));
-	OutputForwardingCode.Print(TEXT("{"));
-	OutputForwardingCode.Indent();
-	OutputForwardingCode.Print(FString::Printf(TEXT("UClass* Class = %s::StaticClass();"), *GetUnrealCompleteTypeName(Class)));
-	OutputForwardingCode.Print(TEXT("static RepHandlePropertyMap* HandleToPropertyMapData = nullptr;"));
-	OutputForwardingCode.Print(TEXT("if (HandleToPropertyMapData == nullptr)"));
-	OutputForwardingCode.Print(TEXT("{")).Indent();
-	OutputForwardingCode.Print(TEXT("HandleToPropertyMapData = new RepHandlePropertyMap();"));
-	OutputForwardingCode.Print(TEXT("auto& HandleToPropertyMap = *HandleToPropertyMapData;"));
-	for (auto& RepProp : ReplicatedProperties)
-	{
-		auto Handle = RepProp.Entry.Handle;
-		if (RepProp.Entry.Parent)
-		{
-			OutputForwardingCode.Print(FString::Printf(TEXT("HandleToPropertyMap.Add(%d, RepHandleData{Class->FindPropertyByName(\"%s\"), nullptr, %d});"),
-				Handle, *RepProp.Entry.Parent->GetName(), RepProp.Entry.Offset));
-			OutputForwardingCode.Print(FString::Printf(TEXT("HandleToPropertyMap[%d].Property = Cast<UStructProperty>(HandleToPropertyMap[%d].Parent)->Struct->FindPropertyByName(\"%s\");"),
-				Handle, Handle, *RepProp.Entry.Property->GetName()));
-		}
-		else
-		{
-			OutputForwardingCode.Print(FString::Printf(TEXT("HandleToPropertyMap.Add(%d, RepHandleData{nullptr, Class->FindPropertyByName(\"%s\"), %d});"),
-				Handle, *RepProp.Entry.Property->GetName(), RepProp.Entry.Offset));
-		}
-	}
-	OutputForwardingCode.Outdent().Print(TEXT("}"));
-	OutputForwardingCode.Print(TEXT("return *HandleToPropertyMapData;"));
-	OutputForwardingCode.Outdent();
-	OutputForwardingCode.Print(TEXT("}"));
-
-	// Unreal -> Spatial (replicated)
-	OutputForwardingCode.Print();
-	OutputForwardingCode.Print(FString::Printf(TEXT("%s %s"), *UnrealToSpatialReturnType, *UnrealToSpatialSignature));
-	OutputForwardingCode.Print(TEXT("{"));
-	OutputForwardingCode.Indent();
-	OutputForwardingCode.Print(TEXT("switch (Handle)\n{"));
-	OutputForwardingCode.Indent();
-	for (auto& RepProp : ReplicatedProperties)
-	{
-		auto Handle = RepProp.Entry.Handle;
-		UProperty* Property = RepProp.Entry.Property;
-		
-		if (Property->IsA(UObjectPropertyBase::StaticClass()))
-		{
-			OutputForwardingCode.Print(FString::Printf(TEXT("// case %d: - %s is an object reference, skipping."), Handle, *Property->GetName()));
-			continue;
-		}
-
-		OutputForwardingCode.Print(FString::Printf(TEXT("case %d: // %s"), Handle, *GetFullyQualifiedName(RepProp.Entry.Chain)));
+		// Handle to Property map.
+		OutputForwardingCode.Print();
+		OutputForwardingCode.Print(FString::Printf(TEXT("%s %s"), *HandlePropertyMapReturnType, *HandlePropertyMapSignature));
 		OutputForwardingCode.Print(TEXT("{"));
 		OutputForwardingCode.Indent();
-
-		// Get unreal data by deserialising from the reader, convert and set the corresponding field in the update object.
-		FString PropertyValueName = TEXT("Value");
-		FString PropertyValueCppType = Property->GetCPPType();
-		FString PropertyName = TEXT("Property");
-		OutputForwardingCode.Print(FString::Printf(TEXT("%s %s;"), *PropertyValueCppType, *PropertyValueName));
-		OutputForwardingCode.Print(FString::Printf(TEXT("check(%s->ElementSize == sizeof(%s));"), *PropertyName, *PropertyValueName));
-		OutputForwardingCode.Print(FString::Printf(TEXT("%s->NetSerializeItem(Reader, nullptr, &%s);"), *PropertyName, *PropertyValueName));
-		OutputForwardingCode.Print();
-		GenerateUnrealToSchemaConversion(OutputForwardingCode, TEXT("Update"), RepProp.Entry.Chain, PropertyValueName);
-		OutputForwardingCode.Print(TEXT("break;"));
+		OutputForwardingCode.Print(FString::Printf(TEXT("UClass* Class = %s::StaticClass();"), *GetUnrealCompleteTypeName(Class)));
+		OutputForwardingCode.Print(TEXT("static RepHandlePropertyMap* HandleToPropertyMapData = nullptr;"));
+		OutputForwardingCode.Print(TEXT("if (HandleToPropertyMapData == nullptr)"));
+		OutputForwardingCode.Print(TEXT("{")).Indent();
+		OutputForwardingCode.Print(TEXT("HandleToPropertyMapData = new RepHandlePropertyMap();"));
+		OutputForwardingCode.Print(TEXT("auto& HandleToPropertyMap = *HandleToPropertyMapData;"));
+		for (auto& RepProp : ReplicatedProperties)
+		{
+			auto Handle = RepProp.Entry.Handle;
+			if (RepProp.Entry.Parent)
+			{
+				OutputForwardingCode.Print(FString::Printf(TEXT("HandleToPropertyMap.Add(%d, RepHandleData{Class->FindPropertyByName(\"%s\"), nullptr, %d});"),
+					Handle, *RepProp.Entry.Parent->GetName(), RepProp.Entry.Offset));
+				OutputForwardingCode.Print(FString::Printf(TEXT("HandleToPropertyMap[%d].Property = Cast<UStructProperty>(HandleToPropertyMap[%d].Parent)->Struct->FindPropertyByName(\"%s\");"),
+					Handle, Handle, *RepProp.Entry.Property->GetName()));
+			}
+			else
+			{
+				OutputForwardingCode.Print(FString::Printf(TEXT("HandleToPropertyMap.Add(%d, RepHandleData{nullptr, Class->FindPropertyByName(\"%s\"), %d});"),
+					Handle, *RepProp.Entry.Property->GetName(), RepProp.Entry.Offset));
+			}
+		}
+		OutputForwardingCode.Outdent().Print(TEXT("}"));
+		OutputForwardingCode.Print(TEXT("return *HandleToPropertyMapData;"));
 		OutputForwardingCode.Outdent();
 		OutputForwardingCode.Print(TEXT("}"));
-	}
-	OutputForwardingCode.Outdent();
-	OutputForwardingCode.Print(TEXT("}"));
-	OutputForwardingCode.Outdent();
-	OutputForwardingCode.Print(TEXT("}"));
-
-	// Spatial -> Unreal.
-	OutputForwardingCode.Print();
-	OutputForwardingCode.Print(FString::Printf(TEXT("%s %s"), *SpatialToUnrealReturnType, *SpatialToUnrealSignature));
-	OutputForwardingCode.Print(TEXT("{"));
-	OutputForwardingCode.Indent();
-	OutputForwardingCode.Print(TEXT("FNetBitWriter OutputWriter(nullptr, 0); "));
-	OutputForwardingCode.Print(FString::Printf(TEXT("auto& HandleToPropertyMap = GetHandlePropertyMap_%s();"), *Class->GetName()));
-	for (auto& RepProp : ReplicatedProperties)
-	{
-		auto Handle = RepProp.Entry.Handle;
-		UProperty* Property = RepProp.Entry.Property;
-
-		// Check if only the first property is in the property list. This implies that the rest is also in the update, as
-		// they are sent together atomically.
-		OutputForwardingCode.Print(FString::Printf(TEXT("if (!Update.%s().empty())\n{"), *GetFullyQualifiedName(RepProp.PropertyList[0].Chain)));
+
+		// Unreal -> Spatial (replicated)
+		OutputForwardingCode.Print();
+		OutputForwardingCode.Print(FString::Printf(TEXT("%s %s"), *UnrealToSpatialReturnType, *UnrealToSpatialSignature));
+		OutputForwardingCode.Print(TEXT("{"));
 		OutputForwardingCode.Indent();
-		
-		// Write handle.
-		OutputForwardingCode.Print(FString::Printf(TEXT("// %s"), *GetFullyQualifiedName(RepProp.Entry.Chain)));
-		OutputForwardingCode.Print(FString::Printf(TEXT("uint32 Handle = %d;"), Handle));
-		OutputForwardingCode.Print(TEXT("OutputWriter.SerializeIntPacked(Handle);"));
-		OutputForwardingCode.Print(TEXT("const RepHandleData& Data = HandleToPropertyMap[Handle];"));
-		OutputForwardingCode.Print();
-
-		// Convert update data to the corresponding Unreal type and serialize to OutputWriter.
-		FString PropertyValueName = TEXT("Value");
-		FString PropertyValueCppType = Property->GetCPPType();
-		FString PropertyName = TEXT("Data.Property");
-		OutputForwardingCode.Print(FString::Printf(TEXT("%s %s;"), *PropertyValueCppType, *PropertyValueName));
-		OutputForwardingCode.Print(FString::Printf(TEXT("check(%s->ElementSize == sizeof(%s));"), *PropertyName, *PropertyValueName));
-		OutputForwardingCode.Print();
-		GenerateSchemaToUnrealConversion(OutputForwardingCode, TEXT("Update"), RepProp.Entry.Chain, PropertyValueName, PropertyValueCppType);
-		OutputForwardingCode.Print();
-		OutputForwardingCode.Print(FString::Printf(TEXT("%s->NetSerializeItem(OutputWriter, nullptr, &%s);"), *PropertyName, *PropertyValueName));
-		OutputForwardingCode.Print(TEXT("UE_LOG(LogTemp, Log, TEXT(\"<- Handle: %d Property %s\"), Handle, *Data.Property->GetName());"));
+		OutputForwardingCode.Print(TEXT("switch (Handle)\n{"));
+		OutputForwardingCode.Indent();
+		for (auto& RepProp : ReplicatedProperties)
+		{
+			auto Handle = RepProp.Entry.Handle;
+			UProperty* Property = RepProp.Entry.Property;
+
+			if (Property->IsA(UObjectPropertyBase::StaticClass()))
+			{
+				OutputForwardingCode.Print(FString::Printf(TEXT("// case %d: - %s is an object reference, skipping."), Handle, *Property->GetName()));
+				continue;
+			}
+
+			OutputForwardingCode.Print(FString::Printf(TEXT("case %d: // %s"), Handle, *GetFullyQualifiedName(RepProp.Entry.Chain)));
+			OutputForwardingCode.Print(TEXT("{"));
+			OutputForwardingCode.Indent();
+
+			// Get unreal data by deserialising from the reader, convert and set the corresponding field in the update object.
+			FString PropertyValueName = TEXT("Value");
+			FString PropertyValueCppType = Property->GetCPPType();
+			FString PropertyName = TEXT("Property");
+			OutputForwardingCode.Print(FString::Printf(TEXT("%s %s;"), *PropertyValueCppType, *PropertyValueName));
+			OutputForwardingCode.Print(FString::Printf(TEXT("check(%s->ElementSize == sizeof(%s));"), *PropertyName, *PropertyValueName));
+			OutputForwardingCode.Print(FString::Printf(TEXT("%s->NetSerializeItem(Reader, nullptr, &%s);"), *PropertyName, *PropertyValueName));
+			OutputForwardingCode.Print();
+			GenerateUnrealToSchemaConversion(OutputForwardingCode, TEXT("Update"), RepProp.Entry.Chain, PropertyValueName);
+			OutputForwardingCode.Print(TEXT("break;"));
+			OutputForwardingCode.Outdent();
+			OutputForwardingCode.Print(TEXT("}"));
+		}
 		OutputForwardingCode.Outdent();
 		OutputForwardingCode.Print(TEXT("}"));
-	}
-	OutputForwardingCode.Print(TEXT("ActorChannel->SpatialReceivePropertyUpdate(OutputWriter);"));
-	OutputForwardingCode.Outdent();
-	OutputForwardingCode.Print(TEXT("}"));
-
-<<<<<<< HEAD
-	// ReplicateChanges.
-	OutputForwardingCode.Print();
-	OutputForwardingCode.Print(FString::Printf(TEXT("void A%s::ReplicateChanges(float DeltaTime)"), *ShadowActorClass));
-	OutputForwardingCode.Print(TEXT("{")).Indent();
-	OutputForwardingCode.Print(TEXT("ReplicatedData->ReplicateChanges(DeltaTime);"));
-	OutputForwardingCode.Outdent().Print(TEXT("}"));
-
-	// GetHandlePropertyMap
-	OutputForwardingCode.Print();
-	OutputForwardingCode.Print(FString::Printf(TEXT("const TMap<int32, RepHandleData>& A%s::GetHandlePropertyMap() const"), *ShadowActorClass));
-	OutputForwardingCode.Print(TEXT("{")).Indent();
-	OutputForwardingCode.Print(TEXT("return HandleToPropertyMap;"));
-	OutputForwardingCode.Outdent().Print(TEXT("}"));
-
-	OutputForwardingCode.WriteToFile(ForwardingCodePath + FString::Printf(TEXT("%s.cpp"), *ShadowActorClass));
-}
-
-=======
-	OutputForwardingCode.WriteToFile(ForwardingCodePath + FString::Printf(TEXT("%s.cpp"), *UpdateInteropFile));
-}
+		OutputForwardingCode.Outdent();
+		OutputForwardingCode.Print(TEXT("}"));
+
+		// Spatial -> Unreal.
+		OutputForwardingCode.Print();
+		OutputForwardingCode.Print(FString::Printf(TEXT("%s %s"), *SpatialToUnrealReturnType, *SpatialToUnrealSignature));
+		OutputForwardingCode.Print(TEXT("{"));
+		OutputForwardingCode.Indent();
+		OutputForwardingCode.Print(TEXT("FNetBitWriter OutputWriter(nullptr, 0); "));
+		OutputForwardingCode.Print(FString::Printf(TEXT("auto& HandleToPropertyMap = GetHandlePropertyMap_%s();"), *Class->GetName()));
+		for (auto& RepProp : ReplicatedProperties)
+		{
+			auto Handle = RepProp.Entry.Handle;
+			UProperty* Property = RepProp.Entry.Property;
+
+			// Check if only the first property is in the property list. This implies that the rest is also in the update, as
+			// they are sent together atomically.
+			OutputForwardingCode.Print(FString::Printf(TEXT("if (!Update.%s().empty())\n{"), *GetFullyQualifiedName(RepProp.PropertyList[0].Chain)));
+			OutputForwardingCode.Indent();
+
+			// Write handle.
+			OutputForwardingCode.Print(FString::Printf(TEXT("// %s"), *GetFullyQualifiedName(RepProp.Entry.Chain)));
+			OutputForwardingCode.Print(FString::Printf(TEXT("uint32 Handle = %d;"), Handle));
+			OutputForwardingCode.Print(TEXT("OutputWriter.SerializeIntPacked(Handle);"));
+			OutputForwardingCode.Print(TEXT("const RepHandleData& Data = HandleToPropertyMap[Handle];"));
+			OutputForwardingCode.Print();
+
+			// Convert update data to the corresponding Unreal type and serialize to OutputWriter.
+			FString PropertyValueName = TEXT("Value");
+			FString PropertyValueCppType = Property->GetCPPType();
+			FString PropertyName = TEXT("Data.Property");
+			OutputForwardingCode.Print(FString::Printf(TEXT("%s %s;"), *PropertyValueCppType, *PropertyValueName));
+			OutputForwardingCode.Print(FString::Printf(TEXT("check(%s->ElementSize == sizeof(%s));"), *PropertyName, *PropertyValueName));
+			OutputForwardingCode.Print();
+			GenerateSchemaToUnrealConversion(OutputForwardingCode, TEXT("Update"), RepProp.Entry.Chain, PropertyValueName, PropertyValueCppType);
+			OutputForwardingCode.Print();
+			OutputForwardingCode.Print(FString::Printf(TEXT("%s->NetSerializeItem(OutputWriter, nullptr, &%s);"), *PropertyName, *PropertyValueName));
+			OutputForwardingCode.Print(TEXT("UE_LOG(LogTemp, Log, TEXT(\"<- Handle: %d Property %s\"), Handle, *Data.Property->GetName());"));
+			OutputForwardingCode.Outdent();
+			OutputForwardingCode.Print(TEXT("}"));
+		}
+		OutputForwardingCode.Print(TEXT("ActorChannel->SpatialReceivePropertyUpdate(OutputWriter);"));
+		OutputForwardingCode.Outdent();
+		OutputForwardingCode.Print(TEXT("}"));
+
+		OutputForwardingCode.WriteToFile(ForwardingCodePath + FString::Printf(TEXT("%s.cpp"), *UpdateInteropFile));
+	}
 } // ::
->>>>>>> 12d335b1
 
 UGenerateSchemaCommandlet::UGenerateSchemaCommandlet()
 {
