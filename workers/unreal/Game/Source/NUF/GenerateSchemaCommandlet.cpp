#include "GenerateSchemaCommandlet.h"

// For GenerateSchemaFromClass
#include "Net/DataReplication.h"
#include "GameFramework/Character.h"
#include "Misc/FileHelper.h"
#include "Components/ArrowComponent.h"

<<<<<<< HEAD
CodeWriter::CodeWriter() : Scope(0) 
{
}

CodeWriter& CodeWriter::Print() {
	OutputSource += TEXT("\n");
	return *this;
}

CodeWriter& CodeWriter::Print(const FString& String) {
	TArray<FString> Lines;
	String.ParseIntoArray(Lines, TEXT("\n"), false);
	for (auto& Line : Lines) {
		FString ScopeIdent;
		for (int ScopeLevel = 0; ScopeLevel < Scope; ++ScopeLevel) {
			ScopeIdent += FString(TEXT("\t"));
		}
		OutputSource += ScopeIdent + Line + TEXT("\n");
=======
// Hack to access private members of FRepLayout.
#define private public
#include "Net/RepLayout.h"
#undef private

namespace
{
class CodeWriter
{
public:
	CodeWriter() : Scope(0)
	{
	}

	CodeWriter& Print()
	{
		OutputSource += TEXT("\n");
		return *this;
	}

	CodeWriter& Print(const FString& String)
	{
		TArray<FString> Lines;
		String.ParseIntoArray(Lines, TEXT("\n"), false);
		for (auto& Line : Lines)
		{
			FString ScopeIdent;
			for (int ScopeLevel = 0; ScopeLevel < Scope; ++ScopeLevel)
			{
				ScopeIdent += FString(TEXT("\t"));
			}
			OutputSource += ScopeIdent + Line + TEXT("\n");
		}
		return *this;
	}

	void WriteToFile(const FString& Filename)
	{
		check(Scope == 0);
		FFileHelper::SaveStringToFile(OutputSource, *Filename);
>>>>>>> 9e9e660c
	}
	return *this;
}

<<<<<<< HEAD
void CodeWriter::WriteToFile(const FString& Filename) {
	check(Scope == 0);
	FFileHelper::SaveStringToFile(OutputSource, *Filename);
}

void CodeWriter::Dump() {
	UE_LOG(LogTemp, Warning, TEXT("%s"), *OutputSource);
}

CodeWriter& CodeWriter::Indent() {
	Scope++;
	return *this;
}
=======
	void Dump()
	{
		UE_LOG(LogTemp, Warning, TEXT("%s"), *OutputSource);
	}

	CodeWriter& Indent()
	{
		Scope++;
		return *this;
	}

	CodeWriter& Outdent()
	{
		check(Scope > 0);
		Scope--;
		return *this;
	}
>>>>>>> 9e9e660c

CodeWriter& CodeWriter::Outdent() {
	check(Scope > 0);
	Scope--;
	return *this;
}

<<<<<<< HEAD
namespace {
FString PropertySchemaName(UProperty* Property) {
=======
FString PropertySchemaName(UProperty* Property)
{
>>>>>>> 9e9e660c
	FString FullPath = Property->GetFullGroupName(false);
	FullPath.ReplaceInline(TEXT("."), TEXT("_"));
	FullPath.ReplaceInline(SUBOBJECT_DELIMITER, TEXT("_"));
	FullPath.ToLowerInline();
	return FullPath;
}

FString PropertyGeneratedName(UProperty* Property)
{
	FString SchemaName = PropertySchemaName(Property);
	SchemaName[0] = FChar::ToUpper(SchemaName[0]);
	return SchemaName;
}

FString PropertyGeneratedName(const FString& SchemaName)
{
	TArray<FString> ScopeNames;
	SchemaName.ParseIntoArray(ScopeNames, TEXT("_"), false);
	FString GeneratedName;
	for (auto Scope : ScopeNames)
	{
		Scope[0] = FChar::ToUpper(Scope[0]);
		GeneratedName += Scope;
	}
	return GeneratedName;
}

ERepLayoutCmdType PropertyToRepLayoutType(UProperty* Property)
{
	UProperty * UnderlyingProperty = Property;
	if (UEnumProperty * EnumProperty = Cast< UEnumProperty >(Property))
	{
		UnderlyingProperty = EnumProperty->GetUnderlyingProperty();
	}

	// Try to special case to custom types we know about
	if (UnderlyingProperty->IsA(UStructProperty::StaticClass()))
	{
		UStructProperty * StructProp = Cast< UStructProperty >(UnderlyingProperty);
		UScriptStruct * Struct = StructProp->Struct;
		if (Struct->GetFName() == NAME_Vector)
		{
			return REPCMD_PropertyVector;
		}
		else if (Struct->GetFName() == NAME_Rotator)
		{
			return REPCMD_PropertyRotator;
		}
		else if (Struct->GetFName() == NAME_Plane)
		{
			return  REPCMD_PropertyPlane;
		}
		else if (Struct->GetName() == TEXT("Vector_NetQuantize100"))
		{
			return REPCMD_PropertyVector100;
		}
		else if (Struct->GetName() == TEXT("Vector_NetQuantize10"))
		{
			return REPCMD_PropertyVector10;
		}
		else if (Struct->GetName() == TEXT("Vector_NetQuantizeNormal"))
		{
			return REPCMD_PropertyVectorNormal;
		}
		else if (Struct->GetName() == TEXT("Vector_NetQuantize"))
		{
			return REPCMD_PropertyVectorQ;
		}
		else if (Struct->GetName() == TEXT("UniqueNetIdRepl"))
		{
			return REPCMD_PropertyNetId;
		}
		else if (Struct->GetName() == TEXT("RepMovement"))
		{
			return REPCMD_RepMovement;
		}
		else
		{
			return REPCMD_Property;
		}
	}
	else if (UnderlyingProperty->IsA(UBoolProperty::StaticClass()))
	{
		return REPCMD_PropertyBool;
	}
	else if (UnderlyingProperty->IsA(UFloatProperty::StaticClass()))
	{
		return REPCMD_PropertyFloat;
	}
	else if (UnderlyingProperty->IsA(UIntProperty::StaticClass()))
	{
		return REPCMD_PropertyInt;
	}
	else if (UnderlyingProperty->IsA(UByteProperty::StaticClass()))
	{
		return REPCMD_PropertyByte;
	}
	else if (UnderlyingProperty->IsA(UObjectPropertyBase::StaticClass()))
	{
		return REPCMD_PropertyObject;
	}
	else if (UnderlyingProperty->IsA(UNameProperty::StaticClass()))
	{
		return REPCMD_PropertyName;
	}
	else if (UnderlyingProperty->IsA(UUInt32Property::StaticClass()))
	{
		return REPCMD_PropertyUInt32;
	}
	else if (UnderlyingProperty->IsA(UUInt64Property::StaticClass()))
	{
		return REPCMD_PropertyUInt64;
	}
	else if (UnderlyingProperty->IsA(UStrProperty::StaticClass()))
	{
		return REPCMD_PropertyString;
	}
	else
	{
		return REPCMD_Property;
	}
}

FString RepLayoutTypeToSchemaType(ERepLayoutCmdType Type)
{
	FString DataType;
	switch (Type)
	{
	case REPCMD_DynamicArray:
	case REPCMD_Return:
		UE_LOG(LogTemp, Warning, TEXT("ENCOUNTERED A DYNAMIC ARRAY, SKIPPING"));
		break;
	case REPCMD_PropertyBool:
		DataType = TEXT("bool");
		break;
	case REPCMD_PropertyInt:
		DataType = TEXT("int32");
		break;
	case REPCMD_PropertyFloat:
		DataType = TEXT("float");
		break;
	case REPCMD_PropertyByte:
		DataType = TEXT("uint32"); // uint8 not supported in schema.
		break;
	case REPCMD_PropertyString:
	case REPCMD_PropertyName:
		DataType = TEXT("string");
		break;
	case REPCMD_PropertyUInt32:
		DataType = TEXT("uint32");
		break;
	case REPCMD_PropertyRotator:
		DataType = TEXT("UnrealFRotator");
		break;
	case REPCMD_PropertyPlane:
		DataType = TEXT("UnrealFPlane");
		break;
	case REPCMD_PropertyVector:
	case REPCMD_PropertyVector100:
	case REPCMD_PropertyVectorNormal:
	case REPCMD_PropertyVector10:
	case REPCMD_PropertyVectorQ:
		DataType = TEXT("improbable.Vector3f"); // not well supported
		break;
	case REPCMD_PropertyObject:
		DataType = TEXT("UnrealObjectRef");
		break;
	case REPCMD_PropertyNetId:
	case REPCMD_Property:
		DataType = TEXT("bytes");
		break;
	case REPCMD_PropertyUInt64:
		DataType = TEXT("bytes"); // uint64 not supported in Unreal codegen.
		break;
	case REPCMD_RepMovement:
		DataType = TEXT("bytes");
		break;
	default:
		UE_LOG(LogTemp, Warning, TEXT("UNHANDLED REPCMD Type"));
	}
	return DataType;
}

FString SchemaHeader(const FString& PackageName)
{
	return
		FString::Printf(TEXT("package %s;\n"), *PackageName) +
		TEXT("import \"improbable/vector3.schema\";\n")
		TEXT("type UnrealFRotator { float pitch = 1; float yaw = 2; float roll = 3; }\n")
		TEXT("type UnrealFPlane { float x = 1; float y = 2; float z = 3; float w = 4; }\n")
		TEXT("type UnrealObjectRef { EntityId entity = 1; uint32 offset = 2; }");
}

FString GetUnrealCompleteTypeName(UStruct* Type)
{
	FString Prefix;
	if (Type->IsChildOf<AActor>())
	{
		// Actor.
		Prefix = TEXT("A");
	}
	else if (Type->IsChildOf<UObject>())
	{
		// Object.
		Prefix = TEXT("U");
	}
	else
	{
		// Struct.
		Prefix = TEXT("F");
	}
	return Prefix + Type->GetName();
}

FString GetSchemaReplicatedTypeFromUnreal(UStruct* Type)
{
	return TEXT("Unreal") + GetUnrealCompleteTypeName(Type) + TEXT("Replicated");
}

FString GetSchemaCompleteTypeFromUnreal(UStruct* Type)
{
	return TEXT("Unreal") + GetUnrealCompleteTypeName(Type) + TEXT("Complete");
}

FString GetSchemaReplicatedComponentFromUnreal(UStruct* Type)
{
	return GetSchemaReplicatedTypeFromUnreal(Type) + TEXT("Data");
}

FString GetSchemaCompleteDataComponentFromUnreal(UStruct* Type)
{
	return GetSchemaCompleteTypeFromUnreal(Type) + TEXT("Data");
}

FString GetFullyQualifiedName(TArray<UProperty*> Chain)
{
	TArray<FString> ChainNames;
	for (auto Prop : Chain)
	{
		ChainNames.Add(Prop->GetName().ToLower());
	}
	// Prefix is required to disambiguate between properties in the generated code and UActorComponent/UObject properties
	// which the generated code extends :troll:.
	return TEXT("field_") + FString::Join(ChainNames, TEXT("_"));
}

FString GetFullyQualifiedCppName(TArray<UProperty*> Chain)
{
	TArray<FString> ChainNames;
	for (auto Prop : Chain)
	{
		FString Name = Prop->GetName().ToLower();
		Name[0] = FChar::ToUpper(Name[0]);
		ChainNames.Add(Name);
	}
	// Prefix is required to disambiguate between properties in the generated code and UActorComponent/UObject properties
	// which the generated code extends :troll:.
	return TEXT("Field") + FString::Join(ChainNames, TEXT(""));
}

FString GetUnrealFieldLvalue(TArray<UProperty*> Chain)
{
	TArray<FString> ChainNames;
	for (auto Prop : Chain)
	{
		ChainNames.Add(Prop->GetName());
	}
	return TEXT("this->") + FString::Join(ChainNames, TEXT("->"));
}

struct PropertyInfo
{
	UProperty* Property;
	ERepLayoutCmdType Type;
	// Properties that were traversed to reach this property, including the property itself.
	TArray<UProperty*> Chain;
};

struct RepLayoutPropertyInfo
{
	PropertyInfo Info;
	int32 Offset;
};

// CDO - Class default object which contains Property
void VisitProperty(TArray<PropertyInfo>& PropertyInfo, UObject* CDO, TArray<UProperty*> Stack, UProperty* Property)
{
	// Skip properties that make no sense to store in SpatialOS.
	if (Property->IsA<UMulticastDelegateProperty>())
	{
		UE_LOG(LogTemp, Warning, TEXT("%s - multicast delegate, skipping"), *Property->GetName());
		return;
	}
	if (Property->GetPropertyFlags() & CPF_Transient && !(Property->GetPropertyFlags() & CPF_Net))
	{
		UE_LOG(LogTemp, Warning, TEXT("%s - transient and not replicated, skipping"), *Property->GetName());
		return;
	}

	// Get property type.
	auto PropertyType = PropertyToRepLayoutType(Property);

	// If this property is a struct or object, we need to recurse into its properties.
	//
	// Usually, struct properties map directly to built in types like FString, or FPlane. However, custom structs map
	// directly to REPCMD_Property, so we need to make sure that it's a struct.
	if ((PropertyType == REPCMD_Property && Property->IsA<UStructProperty>()) ||
		(PropertyType == REPCMD_PropertyObject && Property->IsA<UObjectProperty>()))
	{
		// Get struct/class of property value.
		UStruct* PropertyValueStruct;
		if (PropertyType != REPCMD_PropertyObject)
		{ // UStruct property
			PropertyValueStruct = Cast<UStructProperty>(Property)->Struct;
		}
		else
		{ // UObject property
			UObjectProperty* ObjectProperty = Cast<UObjectProperty>(Property);
			UClass* PropertyValueClass = nullptr;

			// Obtain the class of the UObject property value.
			if (CDO)
			{
				// If we have the CDO, resolve the actual type pointed to by the pointer (to deal with polymorphism).
				UObject* Value = ObjectProperty->GetPropertyValue_InContainer(CDO);
				if (Value)
				{
					// If this is an editor-only property, skip it.
					if (Value->IsEditorOnly())
					{
						UE_LOG(LogTemp, Warning, TEXT("%s - editor only, skipping"), *Property->GetName());
						return;
					}

					// Make sure the owner of the property value is the CDO, otherwise this is a weak reference.
					if (Value->GetOuter() == CDO)
					{
						UE_LOG(LogTemp, Warning, TEXT("Property Class: %s Instance Class: %s"), *ObjectProperty->PropertyClass->GetName(), *Value->GetClass()->GetName());
						PropertyValueClass = Value->GetClass();
					}
					else
					{
						// The values outer is not us, store as weak reference.
						UE_LOG(LogTemp, Warning, TEXT("%s - %s weak reference (outer not this)"), *Property->GetName(), *ObjectProperty->PropertyClass->GetName());
					}
				}
				else
				{
					// If value is not set, then we clearly don't own it.
					UE_LOG(LogTemp, Warning, TEXT("%s - %s weak reference (null init)"), *Property->GetName(), *ObjectProperty->PropertyClass->GetName());
				}
			}
			else
			{
				// If we don't have a CDO, then this is a struct with a UObject property. In this case, the Struct will never be the owner.
				UE_LOG(LogTemp, Warning, TEXT("%s - %s weak reference (object inside struct)"), *Property->GetName(), *ObjectProperty->PropertyClass->GetName());
			}

			// Skip this property if it make no sense to store in SpatialOS.
			if (PropertyValueClass)
			{
				if (PropertyValueClass->IsChildOf<UClass>())
				{
					return;
				}
				if (!(PropertyValueClass->GetClassFlags() & CLASS_DefaultToInstanced))
				{
					UE_LOG(LogTemp, Warning, TEXT("%s - %s not instanced, skipping"), *Property->GetName(), *PropertyValueClass->GetName());
					return;
				}
				if (PropertyValueClass->IsChildOf(FTickFunction::StaticStruct()))
				{
					return;
				}
			}

			// Upcast property value type to struct.
			PropertyValueStruct = PropertyValueClass;
		}

		// If PropertyValueStruct is not nullptr, this property is an owning reference to the value.
		if (PropertyValueStruct)
		{
			// Instantiate CDO of this struct if it's a class.
			UObject* PropertyValueClassCDO = nullptr;
			if (Cast<UClass>(PropertyValueStruct) != nullptr)
			{
				PropertyValueClassCDO = Cast<UClass>(PropertyValueStruct)->GetDefaultObject();
			}

			// Recurse into properties.
			TArray<UProperty*> NewStack(Stack);
			NewStack.Add(Property);
			for (TFieldIterator<UProperty> It(PropertyValueStruct); It; ++It)
			{
				VisitProperty(PropertyInfo, PropertyValueClassCDO, NewStack, *It);
			}
			return;
		}

		// If PropertyValueStruct is nullptr, fall through to the weak reference case generated by
		// RepLayoutTypeToSchemaType.
	}

	Stack.Add(Property);
	PropertyInfo.Add({
		Property,
		PropertyType,
		Stack
	});
}

void GenerateUnpackedStructUnrealToSchemaConversion(CodeWriter& Writer, TArray<UProperty*> PropertyChain, UStruct* Struct)
{
}

// Returns the output expression to assign to the schema value.
void GenerateUnrealToSchemaConversion(CodeWriter& Writer, const FString& ReplicatedData, TArray<UProperty*> PropertyChain, const FString& PropertyValue)
{
	// Get result type.
	UProperty* Property = PropertyChain[PropertyChain.Num() - 1];
	FString SchemaPropertyName = ReplicatedData + TEXT("->") + GetFullyQualifiedCppName(PropertyChain);

	if (UEnumProperty* EnumProperty = Cast<UEnumProperty>(Property))
	{
		Writer.Print(TEXT("// UNSUPPORTED"));
		//Writer.Print(FString::Printf(TEXT("auto Underlying = %s.GetValue()"), *PropertyValue));
		//return GenerateUnrealToSchemaConversion(Writer, EnumProperty->GetUnderlyingProperty(), TEXT("Underlying"), ResultName);
	}

	// Try to special case to custom types we know about
	if (Property->IsA(UStructProperty::StaticClass()))
	{
		UStructProperty * StructProp = Cast<UStructProperty>(Property);
		UScriptStruct * Struct = StructProp->Struct;
		if (Struct->GetFName() == NAME_Vector)
		{
			Writer.Print(FString::Printf(TEXT("%s = %s;"), *SchemaPropertyName, *PropertyValue));
		}
		else if (Struct->GetFName() == NAME_Rotator)
		{
			FString ResultName = TEXT("Result");
			Writer.Print(FString::Printf(TEXT("auto& Rotator = %s;"), *SchemaPropertyName));
			Writer.Print(FString::Printf(TEXT("Rotator->SetPitch(%s.Pitch);"), *PropertyValue));
			Writer.Print(FString::Printf(TEXT("Rotator->SetYaw(%s.Yaw);"), *PropertyValue));
			Writer.Print(FString::Printf(TEXT("Rotator->SetRoll(%s.Roll);"), *PropertyValue));
		}
		else if (Struct->GetFName() == NAME_Plane)
		{
			Writer.Print(FString::Printf(TEXT("auto& Plane = %s;"), *SchemaPropertyName));
			Writer.Print(FString::Printf(TEXT("Plane->SetX(%s.X);"), *PropertyValue));
			Writer.Print(FString::Printf(TEXT("Plane->SetY(%s.Y);"), *PropertyValue));
			Writer.Print(FString::Printf(TEXT("Plane->SetZ(%s.Z);"), *PropertyValue));
			Writer.Print(FString::Printf(TEXT("Plane->SetW(%s.W);"), *PropertyValue));
		}
		else if (Struct->GetName() == TEXT("Vector_NetQuantize100"))
		{
			Writer.Print(FString::Printf(TEXT("%s = %s;"), *SchemaPropertyName, *PropertyValue));
		}
		else if (Struct->GetName() == TEXT("Vector_NetQuantize10"))
		{
			Writer.Print(FString::Printf(TEXT("%s = %s;"), *SchemaPropertyName, *PropertyValue));
		}
		else if (Struct->GetName() == TEXT("Vector_NetQuantizeNormal"))
		{
			Writer.Print(FString::Printf(TEXT("%s = %s;"), *SchemaPropertyName, *PropertyValue));
		}
		else if (Struct->GetName() == TEXT("Vector_NetQuantize"))
		{
			Writer.Print(FString::Printf(TEXT("%s = %s;"), *SchemaPropertyName, *PropertyValue));
		}
		else if (Struct->GetName() == TEXT("UniqueNetIdRepl"))
		{
			Writer.Print(TEXT("// UNSUPPORTED"));
		}
		else if (Struct->GetName() == TEXT("RepMovement"))
		{
			Writer.Print(FString::Printf(TEXT("TArray<uint8> Data;\nFMemoryWriter Writer(Data);\nbool Success;\n%s.NetSerialize(Writer, nullptr, Success);"), *PropertyValue));
			Writer.Print(FString::Printf(TEXT("%s = FBase64::Encode(Data);"), *SchemaPropertyName));
		}
		else
		{
			for (TFieldIterator<UProperty> It(Struct); It; ++It)
			{
				Writer.Print(TEXT("{")).Indent();
				TArray<UProperty*> NewChain = PropertyChain;
				NewChain.Add(*It);
				//GenerateUnrealToSchemaConversion(Writer, ReplicatedData, NewChain, PropertyValue + TEXT(".") + (*It)->GetNameCPP());
				Writer.Outdent().Print(TEXT("}"));
			}
		}
	}
	else if (Property->IsA(UBoolProperty::StaticClass()))
	{
		Writer.Print(FString::Printf(TEXT("%s = %s != 0;"), *SchemaPropertyName, *PropertyValue));
	}
	else if (Property->IsA(UFloatProperty::StaticClass()))
	{
		Writer.Print(FString::Printf(TEXT("%s = %s;"), *SchemaPropertyName, *PropertyValue));
	}
	else if (Property->IsA(UIntProperty::StaticClass()))
	{
		Writer.Print(FString::Printf(TEXT("%s = %s;"), *SchemaPropertyName, *PropertyValue));
	}
	else if (Property->IsA(UByteProperty::StaticClass()))
	{
		Writer.Print(FString::Printf(TEXT("%s = int(%s);"), *SchemaPropertyName, *PropertyValue));
<<<<<<< HEAD
	} else if (Property->IsA(UObjectPropertyBase::StaticClass())) {
		Writer.Print(FString::Printf(TEXT("auto UObjectRef = NewObject<UUnrealObjectRef>();\nUObjectRef->SetEntity(FEntityId((int64(PackageMap->GetNetGUIDFromObject(%s).Value))));\n%s = UObjectRef;"), *PropertyValue, *SchemaPropertyName));
	} else if (Property->IsA(UNameProperty::StaticClass())) {
=======
	}
	else if (Property->IsA(UObjectPropertyBase::StaticClass()))
	{
		Writer.Print(FString::Printf(TEXT("// WEAK OBJECT REPLICATION - %s = %s;"), *SchemaPropertyName, *PropertyValue));
	}
	else if (Property->IsA(UNameProperty::StaticClass()))
	{
>>>>>>> 9e9e660c
		Writer.Print(FString::Printf(TEXT("%s = %s.ToString();"), *SchemaPropertyName, *PropertyValue));
	}
	else if (Property->IsA(UUInt32Property::StaticClass()))
	{
		Writer.Print(FString::Printf(TEXT("%s = int(%s);"), *SchemaPropertyName, *PropertyValue));
	}
	else if (Property->IsA(UUInt64Property::StaticClass()))
	{
		Writer.Print(FString::Printf(TEXT("%s = int(%s);"), *SchemaPropertyName, *PropertyValue));
	}
	else if (Property->IsA(UStrProperty::StaticClass()))
	{
		Writer.Print(FString::Printf(TEXT("// UNSUPPORTED - %s = %s;"), *SchemaPropertyName, *PropertyValue));
	}
	else
	{
		Writer.Print(TEXT("// UNSUPPORTED"));
	}
}

void GenerateCompleteSchemaFromClass(const FString& SchemaPath, const FString& ForwardingCodePath, UClass* Class)
{
	CodeWriter OutputSchema;
	CodeWriter OutputForwardingCode;
	CodeWriter OutputForwardingCodeHeader;

	// Parse RepLayout.
	FRepLayout RepLayout;
	RepLayout.InitFromObjectClass(Class);
	TArray<TPair<int, RepLayoutPropertyInfo>> RepLayoutProperties;
	for (int CmdIndex = 0; CmdIndex < RepLayout.Cmds.Num(); ++CmdIndex)
	{
		auto& Cmd = RepLayout.Cmds[CmdIndex];

		if (Cmd.Type == REPCMD_Return || Cmd.Type == REPCMD_DynamicArray)
			continue;

		if (Cmd.Property == nullptr)
			continue;

		// Get property and parent property from RepLayout.
		UProperty* Property = Cmd.Property;
		UProperty* ParentProperty = RepLayout.Parents[Cmd.ParentIndex].Property;
		if (ParentProperty == Property)
		{
			ParentProperty = nullptr;
		}
		TArray<UProperty*> PropertyChain;
		if (ParentProperty)
		{
			PropertyChain = {ParentProperty, Property};
		}
		else
		{
			PropertyChain = {Property};
		}

		int32 Handle = CmdIndex + 1;
		RepLayoutProperties.Add(MakeTuple(Handle, RepLayoutPropertyInfo{PropertyInfo{
			Property, (ERepLayoutCmdType)Cmd.Type, PropertyChain
		}, Cmd.Offset}));
	}

	// Recurse into class properties.
	TArray<PropertyInfo> Properties;
	for (TFieldIterator<UProperty> It(Class); It; ++It)
	{
		VisitProperty(Properties, Class->GetDefaultObject(), {}, *It);
	}

	// Divide properties into replicated and non-replicated properties.
	TArray<RepLayoutPropertyInfo> ReplicatedProperties;
	TArray<PropertyInfo> CompleteProperties;
	for (auto& RepLayoutProperty : RepLayoutProperties)
	{
		ReplicatedProperties.Add(RepLayoutProperty.Value);
	}
	for (auto& Property : Properties)
	{
		// Skip properties which are already marked as replicated.
		for (auto& ReplicatedProperty : ReplicatedProperties)
		{
			if (ReplicatedProperty.Info.Chain == Property.Chain)
			{
				continue;
			}
		}
		CompleteProperties.Add(Property);
	}

	// Schema.
	OutputSchema.Print(SchemaHeader(TEXT("improbable.unreal")));
	OutputSchema.Print(FString::Printf(TEXT("type %s {"), *GetSchemaReplicatedTypeFromUnreal(Class)));
	OutputSchema.Indent();
	int FieldCounter = 0;
	for (auto& Prop : ReplicatedProperties)
	{
		FieldCounter++;
		OutputSchema.Print(
			FString::Printf(
				TEXT("%s %s = %d;"),
				*RepLayoutTypeToSchemaType(Prop.Info.Type),
				*GetFullyQualifiedName(Prop.Info.Chain),
				FieldCounter
			)
		);
	}
	OutputSchema.Outdent().Print(TEXT("}"));
	OutputSchema.Print(FString::Printf(TEXT("type %s {"), *GetSchemaCompleteTypeFromUnreal(Class)));
	OutputSchema.Indent();
	for (auto& Prop : CompleteProperties)
	{
		FieldCounter++;
		OutputSchema.Print(
			FString::Printf(
				TEXT("%s %s = %d;"),
				*RepLayoutTypeToSchemaType(Prop.Type),
				*GetFullyQualifiedName(Prop.Chain),
				FieldCounter
			)
		);
	}
	OutputSchema.Outdent().Print(TEXT("}"));

	// Components.
	OutputSchema.Print(FString::Printf(TEXT("component %s {"), *GetSchemaReplicatedComponentFromUnreal(Class)));
	OutputSchema.Indent();
	OutputSchema.Print(TEXT("id = 100000;"));
	OutputSchema.Print(FString::Printf(TEXT("data %s;"), *GetSchemaReplicatedTypeFromUnreal(Class)));
	OutputSchema.Outdent().Print(TEXT("}"));
	OutputSchema.Print(FString::Printf(TEXT("component %s {"), *GetSchemaCompleteDataComponentFromUnreal(Class)));
	OutputSchema.Indent();
	OutputSchema.Print(TEXT("id = 100001;"));
	OutputSchema.Print(FString::Printf(TEXT("data %s;"), *GetSchemaCompleteTypeFromUnreal(Class)));
	OutputSchema.Outdent().Print(TEXT("}"));
	OutputSchema.WriteToFile(SchemaPath + TEXT("UnrealNative.schema"));

	FString ShadowActorClass = FString::Printf(TEXT("SpatialShadowActor_%s"), *Class->GetName());

	// Forwarding code function signatures.
<<<<<<< HEAD
	FString CmdIndexToPropertyMapSignature = FString::Printf(
		TEXT("TMap<int, TPair<UProperty*, UProperty*>> CreateCmdIndexToPropertyMap_%s()"),
		*Class->GetName());
	FString ForwardingFunctionSignature = FString::Printf(
		TEXT("void ApplyUpdateToSpatial_%s(AActor* Actor, int CmdIndex, UProperty* ParentProperty, UProperty* Property, U%sComponent* ReplicatedData, USpatialPackageMapClient* PackageMap)"),
		*Class->GetName(),
		*GetSchemaReplicatedComponentFromUnreal(Class));
=======
	FString UnrealToSpatialReturnType = TEXT("void");
	FString UnrealToSpatialSignature = TEXT("ApplyUpdateToSpatial(FArchive& Reader, int32 Handle, UProperty* Property)");
	FString SpatialToUnrealReturnType = TEXT("void");
>>>>>>> 9e9e660c
	FString SpatialToUnrealSignature = FString::Printf(
		TEXT("ReceiveUpdateFromSpatial(AActor* Actor, U%sComponentUpdate* Update)"),
		*GetSchemaReplicatedComponentFromUnreal(Class));

	// Forwarding code header file.
	OutputForwardingCodeHeader.Print(TEXT("#pragma once"));
	OutputForwardingCodeHeader.Print();
	OutputForwardingCodeHeader.Print(TEXT("#include \"SpatialShadowActor.h\""));
	OutputForwardingCodeHeader.Print(FString::Printf(TEXT("#include \"%s.generated.h\""), *ShadowActorClass));
	OutputForwardingCodeHeader.Print();
	OutputForwardingCodeHeader.Print(FString::Printf(TEXT("class U%sComponent;"), *GetSchemaReplicatedComponentFromUnreal(Class)));
	OutputForwardingCodeHeader.Print(FString::Printf(TEXT("class U%sComponentUpdate;"), *GetSchemaReplicatedComponentFromUnreal(Class)));
	OutputForwardingCodeHeader.Print(FString::Printf(TEXT("class U%sComponent;"), *GetSchemaCompleteDataComponentFromUnreal(Class)));
	OutputForwardingCodeHeader.Print();
	OutputForwardingCodeHeader.Print(TEXT("struct RepHandleData\n{\n\tUProperty* Parent;\n\tUProperty* Property;\n\tint32 Offset;\n};"));
	OutputForwardingCodeHeader.Print();
	OutputForwardingCodeHeader.Print(TEXT("UCLASS()"));
	OutputForwardingCodeHeader.Print(FString::Printf(TEXT("class A%s : public ASpatialShadowActor"), *ShadowActorClass));
	OutputForwardingCodeHeader.Print(TEXT("{")).Indent();
	OutputForwardingCodeHeader.Print(TEXT("GENERATED_BODY()"));
	OutputForwardingCodeHeader.Outdent().Print(TEXT("public:")).Indent();
	OutputForwardingCodeHeader.Print(FString::Printf(TEXT("A%s();"), *ShadowActorClass));
	OutputForwardingCodeHeader.Print();
	OutputForwardingCodeHeader.Print(FString::Printf(TEXT("%s %s;"), *UnrealToSpatialReturnType, *UnrealToSpatialSignature));
	OutputForwardingCodeHeader.Print(FString::Printf(TEXT("%s %s;"), *SpatialToUnrealReturnType, *SpatialToUnrealSignature));
	OutputForwardingCodeHeader.Print();
	OutputForwardingCodeHeader.Print(TEXT("void ReplicateChanges(float DeltaTime) override;"));
	OutputForwardingCodeHeader.Print(TEXT("const TMap<int32, RepHandleData>& GetHandlePropertyMap() const;"));
	OutputForwardingCodeHeader.Print();
	OutputForwardingCodeHeader.Print("UPROPERTY()");
	OutputForwardingCodeHeader.Print(FString::Printf(TEXT("U%sComponent* ReplicatedData;"), *GetSchemaReplicatedComponentFromUnreal(Class)));
	OutputForwardingCodeHeader.Print("UPROPERTY()");
	OutputForwardingCodeHeader.Print(FString::Printf(TEXT("U%sComponent* CompleteData; "), *GetSchemaCompleteDataComponentFromUnreal(Class)));
	OutputForwardingCodeHeader.Print();
	OutputForwardingCodeHeader.Outdent().Print(TEXT("private:")).Indent();
	OutputForwardingCodeHeader.Print(TEXT("TMap<int32, RepHandleData> HandleToPropertyMap;"));
	OutputForwardingCodeHeader.Outdent().Print(TEXT("};"));
	OutputForwardingCodeHeader.WriteToFile(ForwardingCodePath + FString::Printf(TEXT("%s.h"), *ShadowActorClass));

	// Forwarding code source file.
	OutputForwardingCode.Print(FString::Printf(TEXT("#include \"%s.h\""), *ShadowActorClass));
	OutputForwardingCode.Print(FString::Printf(TEXT("#include \"%sComponent.h\""), *GetSchemaReplicatedComponentFromUnreal(Class)));
	OutputForwardingCode.Print(FString::Printf(TEXT("#include \"%sComponent.h\""), *GetSchemaCompleteDataComponentFromUnreal(Class)));
	OutputForwardingCode.Print(TEXT("#include \"CoreMinimal.h\""));
	OutputForwardingCode.Print(TEXT("#include \"Misc/Base64.h\""));
<<<<<<< HEAD
	OutputForwardingCode.Print(TEXT("#include \"Engine/PackageMapClient.h\""));
=======
	
	// Constructor.
	OutputForwardingCode.Print();
	OutputForwardingCode.Print(FString::Printf(TEXT("A%s::A%s()"), *ShadowActorClass, *ShadowActorClass));
	OutputForwardingCode.Print(TEXT("{")).Indent();
	OutputForwardingCode.Print(FString::Printf(
		TEXT("ReplicatedData = CreateDefaultSubobject<U%sComponent>(TEXT(\"%sComponent\"));"),
		*GetSchemaReplicatedComponentFromUnreal(Class),
		*GetSchemaReplicatedComponentFromUnreal(Class)));
	OutputForwardingCode.Print(FString::Printf(
		TEXT("CompleteData = CreateDefaultSubobject<U%sComponent>(TEXT(\"%sComponent\"));"),
		*GetSchemaCompleteDataComponentFromUnreal(Class),
		*GetSchemaCompleteDataComponentFromUnreal(Class)));

	// Handle to Property map.
>>>>>>> 9e9e660c
	OutputForwardingCode.Print();
	OutputForwardingCode.Print(FString::Printf(TEXT("UClass* Class = %s::StaticClass();"), *GetUnrealCompleteTypeName(Class)));
	for (auto& RepLayoutPair : RepLayoutProperties)
	{
		auto CmdIndex = RepLayoutPair.Key;
		PropertyInfo& PropertyInfo = RepLayoutPair.Value.Info;
		// Parent case.
		if (PropertyInfo.Chain.Num() > 1)
		{
			OutputForwardingCode.Print(FString::Printf(TEXT("HandleToPropertyMap.Add(%d, RepHandleData{Class->FindPropertyByName(\"%s\"), nullptr, %d});"),
				CmdIndex, *PropertyInfo.Chain[0]->GetName(), RepLayoutPair.Value.Offset));
			OutputForwardingCode.Print(FString::Printf(TEXT("HandleToPropertyMap[%d].Property = Cast<UStructProperty>(HandleToPropertyMap[%d].Parent)->Struct->FindPropertyByName(\"%s\");"),
				CmdIndex, CmdIndex, *PropertyInfo.Chain[1]->GetName()));
		}
		else
		{
			OutputForwardingCode.Print(FString::Printf(TEXT("HandleToPropertyMap.Add(%d, RepHandleData{nullptr, Class->FindPropertyByName(\"%s\"), %d});"),
				CmdIndex, *PropertyInfo.Property->GetName(), RepLayoutPair.Value.Offset));
		}
	}
	OutputForwardingCode.Outdent();
	OutputForwardingCode.Print(TEXT("}"));

	// Unreal -> Spatial (replicated)
	OutputForwardingCode.Print();
	OutputForwardingCode.Print(FString::Printf(TEXT("%s A%s::%s"), *UnrealToSpatialReturnType, *ShadowActorClass, *UnrealToSpatialSignature));
	OutputForwardingCode.Print(TEXT("{"));
	OutputForwardingCode.Indent();
	OutputForwardingCode.Print(TEXT("switch (Handle)\n{"));
	OutputForwardingCode.Indent();
	for (auto& RepLayoutPair : RepLayoutProperties)
	{
		auto Handle = RepLayoutPair.Key;
		PropertyInfo& PropertyInfo = RepLayoutPair.Value.Info;

		if (PropertyInfo.Property->IsA(UObjectPropertyBase::StaticClass()))
		{
			OutputForwardingCode.Print(FString::Printf(TEXT("// case %d: - %s is an object reference, skipping."), Handle, *PropertyInfo.Property->GetName()));
			continue;
		}

		// Output conversion code.
		OutputForwardingCode.Print(FString::Printf(TEXT("case %d:"), Handle));
		OutputForwardingCode.Print(TEXT("{"));
		OutputForwardingCode.Indent();

		// Value expression.
		FString Container = TEXT("Container");
		FString PropertyValueName = TEXT("Value");
		FString PropertyValueCppType = PropertyInfo.Property->GetCPPType();
		FString PropertyName = TEXT("Property");
		OutputForwardingCode.Print(FString::Printf(TEXT("%s %s;"), *PropertyValueCppType, *PropertyValueName));
		OutputForwardingCode.Print(FString::Printf(TEXT("check(%s->ElementSize == sizeof(%s));"), *PropertyName, *PropertyValueName));
		OutputForwardingCode.Print(FString::Printf(TEXT("%s->NetSerializeItem(Reader, nullptr, &%s);"), *PropertyName, *PropertyValueName));

		// Schema conversion.
		GenerateUnrealToSchemaConversion(OutputForwardingCode, TEXT("ReplicatedData"), PropertyInfo.Chain, PropertyValueName);

		OutputForwardingCode.Print(TEXT("break;"));
		OutputForwardingCode.Outdent();
		OutputForwardingCode.Print(TEXT("}"));
	}
	OutputForwardingCode.Outdent();
	OutputForwardingCode.Print(TEXT("}"));
	OutputForwardingCode.Outdent();
	OutputForwardingCode.Print(TEXT("}"));

	// Unreal -> Spatial (old).
	// TODO: Keeping this around to help implement complete data serialisation later.
	/*
	FString UnrealToSpatialOldSignature = FString::Printf(
		TEXT("void ApplyUpdateToSpatial_Old(AActor* Actor, int32 Handle, UProperty* ParentProperty, UProperty* Property, U%sComponent* ReplicatedData)"),
		*GetSchemaReplicatedComponentFromUnreal(Class));
	OutputForwardingCode.Print();
	OutputForwardingCode.Print(UnrealToSpatialOldSignature);
	OutputForwardingCode.Print(TEXT("{"));
	OutputForwardingCode.Indent();
	OutputForwardingCode.Print(TEXT("UObject* Container = Actor;"));
	OutputForwardingCode.Print(TEXT("switch (Handle)\n{"));
	OutputForwardingCode.Indent();
	for (auto& RepLayoutPair : RepLayoutProperties)
	{
		auto Handle = RepLayoutPair.Key;
		PropertyInfo& PropertyInfo = RepLayoutPair.Value.Info;

		// Output conversion code.
		OutputForwardingCode.Print(FString::Printf(TEXT("case %d:"), Handle));
		OutputForwardingCode.Print(TEXT("{"));
		OutputForwardingCode.Indent();

		// Value expression.
		FString Container = TEXT("Container");
		FString PropertyValueName = TEXT("Value");
		FString FieldValueName = PropertyValueName;
		FString PropertyValueCppType = PropertyInfo.Property->GetCPPType();
		FString PropertyName = TEXT("Property");
		if (PropertyInfo.Chain.Num() > 1)
		{
			PropertyName = TEXT("ParentProperty");
			PropertyValueCppType = PropertyInfo.Chain[0]->GetCPPType();
			FieldValueName += TEXT(".") + PropertyInfo.Property->GetNameCPP();
		}
		OutputForwardingCode.Print(FString::Printf(TEXT("auto& %s = *%s->ContainerPtrToValuePtr<%s>(%s);"), *PropertyValueName, *PropertyName, *PropertyValueCppType, *Container));

		// Schema conversion.
		GenerateUnrealToSchemaConversion(OutputForwardingCode, TEXT("ReplicatedData"), PropertyInfo.Chain, FieldValueName);

		OutputForwardingCode.Print(TEXT("break;"));
		OutputForwardingCode.Outdent();
		OutputForwardingCode.Print(TEXT("}"));
	}
	OutputForwardingCode.Outdent();
	OutputForwardingCode.Print(TEXT("}"));
	OutputForwardingCode.Outdent();
	OutputForwardingCode.Print(TEXT("}"));
	*/

	// Spatial -> Unreal.
	OutputForwardingCode.Print();
	OutputForwardingCode.Print(FString::Printf(TEXT("%s A%s::%s"), *SpatialToUnrealReturnType, *ShadowActorClass, *SpatialToUnrealSignature));
	OutputForwardingCode.Print(TEXT("{"));
	OutputForwardingCode.Indent();
	OutputForwardingCode.Print(TEXT("UObject* Container = Actor;"));
	for (auto& RepLayoutPair : RepLayoutProperties)
	{
		auto Handle = RepLayoutPair.Key;
		PropertyInfo& PropertyInfo = RepLayoutPair.Value.Info;

		OutputForwardingCode.Print(FString::Printf(TEXT("if (Update->Has%s())\n{"), *GetFullyQualifiedCppName(PropertyInfo.Chain)));
		OutputForwardingCode.Indent();
		OutputForwardingCode.Print(FString::Printf(TEXT("RepHandleData& Data = HandleToPropertyMap[%d];"), Handle));

		// Value expression.
		FString Container = TEXT("Container");
		FString PropertyValueName = TEXT("Value");
		FString FieldValueName = PropertyValueName;
		FString PropertyValueCppType = PropertyInfo.Property->GetCPPType();
		FString PropertyName = TEXT("Data.Property");
		if (PropertyInfo.Chain.Num() > 1)
		{
			PropertyName = TEXT("Data.Parent");
			PropertyValueCppType = PropertyInfo.Chain[0]->GetCPPType();
			FieldValueName += TEXT(".") + PropertyInfo.Property->GetNameCPP();
		}
		OutputForwardingCode.Print(FString::Printf(TEXT("auto& %s = *%s->ContainerPtrToValuePtr<%s>(%s);"), *PropertyValueName, *PropertyName, *PropertyValueCppType, *Container));

		// Schema -> Unreal conversion.
		//GenerateUnrealToSchemaConversion(OutputForwardingCode, TEXT("ReplicatedData"), PropertyInfo.Chain, FieldValueName);

		OutputForwardingCode.Outdent();
		OutputForwardingCode.Print(TEXT("}"));
	}
	OutputForwardingCode.Outdent();
	OutputForwardingCode.Print(TEXT("}"));

	// ReplicateChanges.
	OutputForwardingCode.Print();
	OutputForwardingCode.Print(FString::Printf(TEXT("void A%s::ReplicateChanges(float DeltaTime)"), *ShadowActorClass));
	OutputForwardingCode.Print(TEXT("{")).Indent();
	OutputForwardingCode.Print(TEXT("ReplicatedData->ReplicateChanges(DeltaTime);"));
	OutputForwardingCode.Outdent().Print(TEXT("}"));

	// GetHandlePropertyMap
	OutputForwardingCode.Print();
	OutputForwardingCode.Print(FString::Printf(TEXT("const TMap<int32, RepHandleData>& A%s::GetHandlePropertyMap() const"), *ShadowActorClass));
	OutputForwardingCode.Print(TEXT("{")).Indent();
	OutputForwardingCode.Print(TEXT("return HandleToPropertyMap;"));
	OutputForwardingCode.Outdent().Print(TEXT("}"));

	OutputForwardingCode.WriteToFile(ForwardingCodePath + FString::Printf(TEXT("%s.cpp"), *ShadowActorClass));
}
}

UGenerateSchemaCommandlet::UGenerateSchemaCommandlet()
{
}

UGenerateSchemaCommandlet::~UGenerateSchemaCommandlet()
{
}

int32 UGenerateSchemaCommandlet::Main(const FString& Params)
{
	FString CombinedSchemaPath =
		FPaths::Combine(*FPaths::GetPath(FPaths::GetProjectFilePath()), TEXT("../../../schema/generated/"));
	FString CombinedForwardingCodePath =
		FPaths::Combine(*FPaths::GetPath(FPaths::GetProjectFilePath()), TEXT("../../../workers/unreal/Game/Source/NUF/Generated/"));
	UE_LOG(LogTemp, Display, TEXT("Schema path %s - Forwarding code path %s"), *CombinedSchemaPath, *CombinedForwardingCodePath);
	if (FPaths::CollapseRelativeDirectories(CombinedSchemaPath) && FPaths::CollapseRelativeDirectories(CombinedForwardingCodePath))
	{
		UE_LOG(LogTemp, Warning, TEXT("================================================================================="));
		GenerateCompleteSchemaFromClass(CombinedSchemaPath, CombinedForwardingCodePath, ACharacter::StaticClass());
		UE_LOG(LogTemp, Warning, TEXT("================================================================================="));
	}
	else
	{
		UE_LOG(LogTemp, Display, TEXT("Path was invalid - schema not generated"));
	}

	return 0;
}<|MERGE_RESOLUTION|>--- conflicted
+++ resolved
@@ -6,26 +6,6 @@
 #include "Misc/FileHelper.h"
 #include "Components/ArrowComponent.h"
 
-<<<<<<< HEAD
-CodeWriter::CodeWriter() : Scope(0) 
-{
-}
-
-CodeWriter& CodeWriter::Print() {
-	OutputSource += TEXT("\n");
-	return *this;
-}
-
-CodeWriter& CodeWriter::Print(const FString& String) {
-	TArray<FString> Lines;
-	String.ParseIntoArray(Lines, TEXT("\n"), false);
-	for (auto& Line : Lines) {
-		FString ScopeIdent;
-		for (int ScopeLevel = 0; ScopeLevel < Scope; ++ScopeLevel) {
-			ScopeIdent += FString(TEXT("\t"));
-		}
-		OutputSource += ScopeIdent + Line + TEXT("\n");
-=======
 // Hack to access private members of FRepLayout.
 #define private public
 #include "Net/RepLayout.h"
@@ -66,26 +46,8 @@
 	{
 		check(Scope == 0);
 		FFileHelper::SaveStringToFile(OutputSource, *Filename);
->>>>>>> 9e9e660c
-	}
-	return *this;
-}
-
-<<<<<<< HEAD
-void CodeWriter::WriteToFile(const FString& Filename) {
-	check(Scope == 0);
-	FFileHelper::SaveStringToFile(OutputSource, *Filename);
-}
-
-void CodeWriter::Dump() {
-	UE_LOG(LogTemp, Warning, TEXT("%s"), *OutputSource);
-}
-
-CodeWriter& CodeWriter::Indent() {
-	Scope++;
-	return *this;
-}
-=======
+	}
+
 	void Dump()
 	{
 		UE_LOG(LogTemp, Warning, TEXT("%s"), *OutputSource);
@@ -103,21 +65,14 @@
 		Scope--;
 		return *this;
 	}
->>>>>>> 9e9e660c
-
-CodeWriter& CodeWriter::Outdent() {
-	check(Scope > 0);
-	Scope--;
-	return *this;
-}
-
-<<<<<<< HEAD
-namespace {
-FString PropertySchemaName(UProperty* Property) {
-=======
+
+private:
+	FString OutputSource;
+	int Scope;
+};
+
 FString PropertySchemaName(UProperty* Property)
 {
->>>>>>> 9e9e660c
 	FString FullPath = Property->GetFullGroupName(false);
 	FullPath.ReplaceInline(TEXT("."), TEXT("_"));
 	FullPath.ReplaceInline(SUBOBJECT_DELIMITER, TEXT("_"));
@@ -625,11 +580,6 @@
 	else if (Property->IsA(UByteProperty::StaticClass()))
 	{
 		Writer.Print(FString::Printf(TEXT("%s = int(%s);"), *SchemaPropertyName, *PropertyValue));
-<<<<<<< HEAD
-	} else if (Property->IsA(UObjectPropertyBase::StaticClass())) {
-		Writer.Print(FString::Printf(TEXT("auto UObjectRef = NewObject<UUnrealObjectRef>();\nUObjectRef->SetEntity(FEntityId((int64(PackageMap->GetNetGUIDFromObject(%s).Value))));\n%s = UObjectRef;"), *PropertyValue, *SchemaPropertyName));
-	} else if (Property->IsA(UNameProperty::StaticClass())) {
-=======
 	}
 	else if (Property->IsA(UObjectPropertyBase::StaticClass()))
 	{
@@ -637,7 +587,6 @@
 	}
 	else if (Property->IsA(UNameProperty::StaticClass()))
 	{
->>>>>>> 9e9e660c
 		Writer.Print(FString::Printf(TEXT("%s = %s.ToString();"), *SchemaPropertyName, *PropertyValue));
 	}
 	else if (Property->IsA(UUInt32Property::StaticClass()))
@@ -778,19 +727,9 @@
 	FString ShadowActorClass = FString::Printf(TEXT("SpatialShadowActor_%s"), *Class->GetName());
 
 	// Forwarding code function signatures.
-<<<<<<< HEAD
-	FString CmdIndexToPropertyMapSignature = FString::Printf(
-		TEXT("TMap<int, TPair<UProperty*, UProperty*>> CreateCmdIndexToPropertyMap_%s()"),
-		*Class->GetName());
-	FString ForwardingFunctionSignature = FString::Printf(
-		TEXT("void ApplyUpdateToSpatial_%s(AActor* Actor, int CmdIndex, UProperty* ParentProperty, UProperty* Property, U%sComponent* ReplicatedData, USpatialPackageMapClient* PackageMap)"),
-		*Class->GetName(),
-		*GetSchemaReplicatedComponentFromUnreal(Class));
-=======
 	FString UnrealToSpatialReturnType = TEXT("void");
 	FString UnrealToSpatialSignature = TEXT("ApplyUpdateToSpatial(FArchive& Reader, int32 Handle, UProperty* Property)");
 	FString SpatialToUnrealReturnType = TEXT("void");
->>>>>>> 9e9e660c
 	FString SpatialToUnrealSignature = FString::Printf(
 		TEXT("ReceiveUpdateFromSpatial(AActor* Actor, U%sComponentUpdate* Update)"),
 		*GetSchemaReplicatedComponentFromUnreal(Class));
@@ -836,9 +775,6 @@
 	OutputForwardingCode.Print(FString::Printf(TEXT("#include \"%sComponent.h\""), *GetSchemaCompleteDataComponentFromUnreal(Class)));
 	OutputForwardingCode.Print(TEXT("#include \"CoreMinimal.h\""));
 	OutputForwardingCode.Print(TEXT("#include \"Misc/Base64.h\""));
-<<<<<<< HEAD
-	OutputForwardingCode.Print(TEXT("#include \"Engine/PackageMapClient.h\""));
-=======
 	
 	// Constructor.
 	OutputForwardingCode.Print();
@@ -854,7 +790,6 @@
 		*GetSchemaCompleteDataComponentFromUnreal(Class)));
 
 	// Handle to Property map.
->>>>>>> 9e9e660c
 	OutputForwardingCode.Print();
 	OutputForwardingCode.Print(FString::Printf(TEXT("UClass* Class = %s::StaticClass();"), *GetUnrealCompleteTypeName(Class)));
 	for (auto& RepLayoutPair : RepLayoutProperties)
