#include "GenerateSchemaCommandlet.h"

// For GenerateSchemaFromClass
#include "Net/DataReplication.h"
#include "GameFramework/Character.h"
#include "Components/ArrowComponent.h"
#include "Utils/CodeWriter.h"

<<<<<<< HEAD

namespace {
FString PropertySchemaName(UProperty* Property) {
=======
// Hack to access private members of FRepLayout.
#define private public
#include "Net/RepLayout.h"
#undef private

namespace
{
class CodeWriter
{
public:
	CodeWriter() : Scope(0)
	{
	}

	CodeWriter& Print()
	{
		OutputSource += TEXT("\n");
		return *this;
	}

	CodeWriter& Print(const FString& String)
	{
		TArray<FString> Lines;
		String.ParseIntoArray(Lines, TEXT("\n"), false);
		for (auto& Line : Lines)
		{
			FString ScopeIdent;
			for (int ScopeLevel = 0; ScopeLevel < Scope; ++ScopeLevel)
			{
				ScopeIdent += FString(TEXT("\t"));
			}
			OutputSource += ScopeIdent + Line + TEXT("\n");
		}
		return *this;
	}

	void WriteToFile(const FString& Filename)
	{
		check(Scope == 0);
		FFileHelper::SaveStringToFile(OutputSource, *Filename);
	}

	void Dump()
	{
		UE_LOG(LogTemp, Warning, TEXT("%s"), *OutputSource);
	}

	CodeWriter& Indent()
	{
		Scope++;
		return *this;
	}

	CodeWriter& Outdent()
	{
		check(Scope > 0);
		Scope--;
		return *this;
	}

private:
	FString OutputSource;
	int Scope;
};

FString PropertySchemaName(UProperty* Property)
{
>>>>>>> 9e9e660c
	FString FullPath = Property->GetFullGroupName(false);
	FullPath.ReplaceInline(TEXT("."), TEXT("_"));
	FullPath.ReplaceInline(SUBOBJECT_DELIMITER, TEXT("_"));
	FullPath.ToLowerInline();
	return FullPath;
}

FString PropertyGeneratedName(UProperty* Property)
{
	FString SchemaName = PropertySchemaName(Property);
	SchemaName[0] = FChar::ToUpper(SchemaName[0]);
	return SchemaName;
}

FString PropertyGeneratedName(const FString& SchemaName)
{
	TArray<FString> ScopeNames;
	SchemaName.ParseIntoArray(ScopeNames, TEXT("_"), false);
	FString GeneratedName;
	for (auto Scope : ScopeNames)
	{
		Scope[0] = FChar::ToUpper(Scope[0]);
		GeneratedName += Scope;
	}
	return GeneratedName;
}

ERepLayoutCmdType PropertyToRepLayoutType(UProperty* Property)
{
	UProperty * UnderlyingProperty = Property;
	if (UEnumProperty * EnumProperty = Cast< UEnumProperty >(Property))
	{
		UnderlyingProperty = EnumProperty->GetUnderlyingProperty();
	}

	// Try to special case to custom types we know about
	if (UnderlyingProperty->IsA(UStructProperty::StaticClass()))
	{
		UStructProperty * StructProp = Cast< UStructProperty >(UnderlyingProperty);
		UScriptStruct * Struct = StructProp->Struct;
		if (Struct->GetFName() == NAME_Vector)
		{
			return REPCMD_PropertyVector;
		}
		else if (Struct->GetFName() == NAME_Rotator)
		{
			return REPCMD_PropertyRotator;
		}
		else if (Struct->GetFName() == NAME_Plane)
		{
			return  REPCMD_PropertyPlane;
		}
		else if (Struct->GetName() == TEXT("Vector_NetQuantize100"))
		{
			return REPCMD_PropertyVector100;
		}
		else if (Struct->GetName() == TEXT("Vector_NetQuantize10"))
		{
			return REPCMD_PropertyVector10;
		}
		else if (Struct->GetName() == TEXT("Vector_NetQuantizeNormal"))
		{
			return REPCMD_PropertyVectorNormal;
		}
		else if (Struct->GetName() == TEXT("Vector_NetQuantize"))
		{
			return REPCMD_PropertyVectorQ;
		}
		else if (Struct->GetName() == TEXT("UniqueNetIdRepl"))
		{
			return REPCMD_PropertyNetId;
		}
		else if (Struct->GetName() == TEXT("RepMovement"))
		{
			return REPCMD_RepMovement;
		}
		else
		{
			return REPCMD_Property;
		}
	}
	else if (UnderlyingProperty->IsA(UBoolProperty::StaticClass()))
	{
		return REPCMD_PropertyBool;
	}
	else if (UnderlyingProperty->IsA(UFloatProperty::StaticClass()))
	{
		return REPCMD_PropertyFloat;
	}
	else if (UnderlyingProperty->IsA(UIntProperty::StaticClass()))
	{
		return REPCMD_PropertyInt;
	}
	else if (UnderlyingProperty->IsA(UByteProperty::StaticClass()))
	{
		return REPCMD_PropertyByte;
	}
	else if (UnderlyingProperty->IsA(UObjectPropertyBase::StaticClass()))
	{
		return REPCMD_PropertyObject;
	}
	else if (UnderlyingProperty->IsA(UNameProperty::StaticClass()))
	{
		return REPCMD_PropertyName;
	}
	else if (UnderlyingProperty->IsA(UUInt32Property::StaticClass()))
	{
		return REPCMD_PropertyUInt32;
	}
	else if (UnderlyingProperty->IsA(UUInt64Property::StaticClass()))
	{
		return REPCMD_PropertyUInt64;
	}
	else if (UnderlyingProperty->IsA(UStrProperty::StaticClass()))
	{
		return REPCMD_PropertyString;
	}
	else
	{
		return REPCMD_Property;
	}
}

FString RepLayoutTypeToSchemaType(ERepLayoutCmdType Type)
{
	FString DataType;
	switch (Type)
	{
	case REPCMD_DynamicArray:
	case REPCMD_Return:
		UE_LOG(LogTemp, Warning, TEXT("ENCOUNTERED A DYNAMIC ARRAY, SKIPPING"));
		break;
	case REPCMD_PropertyBool:
		DataType = TEXT("bool");
		break;
	case REPCMD_PropertyInt:
		DataType = TEXT("int32");
		break;
	case REPCMD_PropertyFloat:
		DataType = TEXT("float");
		break;
	case REPCMD_PropertyByte:
		DataType = TEXT("uint32"); // uint8 not supported in schema.
		break;
	case REPCMD_PropertyString:
	case REPCMD_PropertyName:
		DataType = TEXT("string");
		break;
	case REPCMD_PropertyUInt32:
		DataType = TEXT("uint32");
		break;
	case REPCMD_PropertyRotator:
		DataType = TEXT("UnrealFRotator");
		break;
	case REPCMD_PropertyPlane:
		DataType = TEXT("UnrealFPlane");
		break;
	case REPCMD_PropertyVector:
	case REPCMD_PropertyVector100:
	case REPCMD_PropertyVectorNormal:
	case REPCMD_PropertyVector10:
	case REPCMD_PropertyVectorQ:
		DataType = TEXT("improbable.Vector3f"); // not well supported
		break;
	case REPCMD_PropertyObject:
		DataType = TEXT("UnrealObjectRef");
		break;
	case REPCMD_PropertyNetId:
	case REPCMD_Property:
		DataType = TEXT("bytes");
		break;
	case REPCMD_PropertyUInt64:
		DataType = TEXT("bytes"); // uint64 not supported in Unreal codegen.
		break;
	case REPCMD_RepMovement:
		DataType = TEXT("bytes");
		break;
	default:
		UE_LOG(LogTemp, Warning, TEXT("UNHANDLED REPCMD Type"));
	}
	return DataType;
}

FString SchemaHeader(const FString& PackageName)
{
	return
		FString::Printf(TEXT("package %s;\n"), *PackageName) +
		TEXT("import \"improbable/vector3.schema\";\n")
		TEXT("type UnrealFRotator { float pitch = 1; float yaw = 2; float roll = 3; }\n")
		TEXT("type UnrealFPlane { float x = 1; float y = 2; float z = 3; float w = 4; }\n")
		TEXT("type UnrealObjectRef { EntityId entity = 1; uint32 offset = 2; }");
}

FString GetUnrealCompleteTypeName(UStruct* Type)
{
	FString Prefix;
	if (Type->IsChildOf<AActor>())
	{
		// Actor.
		Prefix = TEXT("A");
	}
	else if (Type->IsChildOf<UObject>())
	{
		// Object.
		Prefix = TEXT("U");
	}
	else
	{
		// Struct.
		Prefix = TEXT("F");
	}
	return Prefix + Type->GetName();
}

FString GetSchemaReplicatedTypeFromUnreal(UStruct* Type)
{
	return TEXT("Unreal") + GetUnrealCompleteTypeName(Type) + TEXT("Replicated");
}

FString GetSchemaCompleteTypeFromUnreal(UStruct* Type)
{
	return TEXT("Unreal") + GetUnrealCompleteTypeName(Type) + TEXT("Complete");
}

FString GetSchemaReplicatedComponentFromUnreal(UStruct* Type)
{
	return GetSchemaReplicatedTypeFromUnreal(Type) + TEXT("Data");
}

FString GetSchemaCompleteDataComponentFromUnreal(UStruct* Type)
{
	return GetSchemaCompleteTypeFromUnreal(Type) + TEXT("Data");
}

FString GetFullyQualifiedName(TArray<UProperty*> Chain)
{
	TArray<FString> ChainNames;
	for (auto Prop : Chain)
	{
		ChainNames.Add(Prop->GetName().ToLower());
	}
	// Prefix is required to disambiguate between properties in the generated code and UActorComponent/UObject properties
	// which the generated code extends :troll:.
	return TEXT("field_") + FString::Join(ChainNames, TEXT("_"));
}

FString GetFullyQualifiedCppName(TArray<UProperty*> Chain)
{
	TArray<FString> ChainNames;
	for (auto Prop : Chain)
	{
		FString Name = Prop->GetName().ToLower();
		Name[0] = FChar::ToUpper(Name[0]);
		ChainNames.Add(Name);
	}
	// Prefix is required to disambiguate between properties in the generated code and UActorComponent/UObject properties
	// which the generated code extends :troll:.
	return TEXT("Field") + FString::Join(ChainNames, TEXT(""));
}

FString GetUnrealFieldLvalue(TArray<UProperty*> Chain)
{
	TArray<FString> ChainNames;
	for (auto Prop : Chain)
	{
		ChainNames.Add(Prop->GetName());
	}
	return TEXT("this->") + FString::Join(ChainNames, TEXT("->"));
}

struct PropertyInfo
{
	UProperty* Property;
	ERepLayoutCmdType Type;
	// Properties that were traversed to reach this property, including the property itself.
	TArray<UProperty*> Chain;
};

struct RepLayoutPropertyInfo
{
	PropertyInfo Info;
	int32 Offset;
};

// CDO - Class default object which contains Property
void VisitProperty(TArray<PropertyInfo>& PropertyInfo, UObject* CDO, TArray<UProperty*> Stack, UProperty* Property)
{
	// Skip properties that make no sense to store in SpatialOS.
	if (Property->IsA<UMulticastDelegateProperty>())
	{
		UE_LOG(LogTemp, Warning, TEXT("%s - multicast delegate, skipping"), *Property->GetName());
		return;
	}
	if (Property->GetPropertyFlags() & CPF_Transient && !(Property->GetPropertyFlags() & CPF_Net))
	{
		UE_LOG(LogTemp, Warning, TEXT("%s - transient and not replicated, skipping"), *Property->GetName());
		return;
	}

	// Get property type.
	auto PropertyType = PropertyToRepLayoutType(Property);

	// If this property is a struct or object, we need to recurse into its properties.
	//
	// Usually, struct properties map directly to built in types like FString, or FPlane. However, custom structs map
	// directly to REPCMD_Property, so we need to make sure that it's a struct.
	if ((PropertyType == REPCMD_Property && Property->IsA<UStructProperty>()) ||
		(PropertyType == REPCMD_PropertyObject && Property->IsA<UObjectProperty>()))
	{
		// Get struct/class of property value.
		UStruct* PropertyValueStruct;
		if (PropertyType != REPCMD_PropertyObject)
		{ // UStruct property
			PropertyValueStruct = Cast<UStructProperty>(Property)->Struct;
		}
		else
		{ // UObject property
			UObjectProperty* ObjectProperty = Cast<UObjectProperty>(Property);
			UClass* PropertyValueClass = nullptr;

			// Obtain the class of the UObject property value.
			if (CDO)
			{
				// If we have the CDO, resolve the actual type pointed to by the pointer (to deal with polymorphism).
				UObject* Value = ObjectProperty->GetPropertyValue_InContainer(CDO);
				if (Value)
				{
					// If this is an editor-only property, skip it.
					if (Value->IsEditorOnly())
					{
						UE_LOG(LogTemp, Warning, TEXT("%s - editor only, skipping"), *Property->GetName());
						return;
					}

					// Make sure the owner of the property value is the CDO, otherwise this is a weak reference.
					if (Value->GetOuter() == CDO)
					{
						UE_LOG(LogTemp, Warning, TEXT("Property Class: %s Instance Class: %s"), *ObjectProperty->PropertyClass->GetName(), *Value->GetClass()->GetName());
						PropertyValueClass = Value->GetClass();
					}
					else
					{
						// The values outer is not us, store as weak reference.
						UE_LOG(LogTemp, Warning, TEXT("%s - %s weak reference (outer not this)"), *Property->GetName(), *ObjectProperty->PropertyClass->GetName());
					}
				}
				else
				{
					// If value is not set, then we clearly don't own it.
					UE_LOG(LogTemp, Warning, TEXT("%s - %s weak reference (null init)"), *Property->GetName(), *ObjectProperty->PropertyClass->GetName());
				}
			}
			else
			{
				// If we don't have a CDO, then this is a struct with a UObject property. In this case, the Struct will never be the owner.
				UE_LOG(LogTemp, Warning, TEXT("%s - %s weak reference (object inside struct)"), *Property->GetName(), *ObjectProperty->PropertyClass->GetName());
			}

			// Skip this property if it make no sense to store in SpatialOS.
			if (PropertyValueClass)
			{
				if (PropertyValueClass->IsChildOf<UClass>())
				{
					return;
				}
				if (!(PropertyValueClass->GetClassFlags() & CLASS_DefaultToInstanced))
				{
					UE_LOG(LogTemp, Warning, TEXT("%s - %s not instanced, skipping"), *Property->GetName(), *PropertyValueClass->GetName());
					return;
				}
				if (PropertyValueClass->IsChildOf(FTickFunction::StaticStruct()))
				{
					return;
				}
			}

			// Upcast property value type to struct.
			PropertyValueStruct = PropertyValueClass;
		}

		// If PropertyValueStruct is not nullptr, this property is an owning reference to the value.
		if (PropertyValueStruct)
		{
			// Instantiate CDO of this struct if it's a class.
			UObject* PropertyValueClassCDO = nullptr;
			if (Cast<UClass>(PropertyValueStruct) != nullptr)
			{
				PropertyValueClassCDO = Cast<UClass>(PropertyValueStruct)->GetDefaultObject();
			}

			// Recurse into properties.
			TArray<UProperty*> NewStack(Stack);
			NewStack.Add(Property);
			for (TFieldIterator<UProperty> It(PropertyValueStruct); It; ++It)
			{
				VisitProperty(PropertyInfo, PropertyValueClassCDO, NewStack, *It);
			}
			return;
		}

		// If PropertyValueStruct is nullptr, fall through to the weak reference case generated by
		// RepLayoutTypeToSchemaType.
	}

	Stack.Add(Property);
	PropertyInfo.Add({
		Property,
		PropertyType,
		Stack
	});
}

<<<<<<< HEAD
void GenerateUnpackedStructUnrealToSchemaConversion(FCodeWriter& Writer, TArray<UProperty*> PropertyChain, UStruct* Struct) {
}

// Returns the output expression to assign to the schema value.
void GenerateUnrealToSchemaConversion(FCodeWriter& Writer, const FString& ReplicatedData, TArray<UProperty*> PropertyChain, const FString& PropertyValue) {
=======
void GenerateUnpackedStructUnrealToSchemaConversion(CodeWriter& Writer, TArray<UProperty*> PropertyChain, UStruct* Struct)
{
}

// Returns the output expression to assign to the schema value.
void GenerateUnrealToSchemaConversion(CodeWriter& Writer, const FString& ReplicatedData, TArray<UProperty*> PropertyChain, const FString& PropertyValue)
{
>>>>>>> 9e9e660c
	// Get result type.
	UProperty* Property = PropertyChain[PropertyChain.Num() - 1];
	FString SchemaPropertyName = ReplicatedData + TEXT("->") + GetFullyQualifiedCppName(PropertyChain);

	if (UEnumProperty* EnumProperty = Cast<UEnumProperty>(Property))
	{
		Writer.Print(TEXT("// UNSUPPORTED"));
		//Writer.Print(FString::Printf(TEXT("auto Underlying = %s.GetValue()"), *PropertyValue));
		//return GenerateUnrealToSchemaConversion(Writer, EnumProperty->GetUnderlyingProperty(), TEXT("Underlying"), ResultName);
	}

	// Try to special case to custom types we know about
	if (Property->IsA(UStructProperty::StaticClass()))
	{
		UStructProperty * StructProp = Cast<UStructProperty>(Property);
		UScriptStruct * Struct = StructProp->Struct;
		if (Struct->GetFName() == NAME_Vector)
		{
			Writer.Print(FString::Printf(TEXT("%s = %s;"), *SchemaPropertyName, *PropertyValue));
		}
		else if (Struct->GetFName() == NAME_Rotator)
		{
			FString ResultName = TEXT("Result");
			Writer.Print(FString::Printf(TEXT("auto& Rotator = %s;"), *SchemaPropertyName));
			Writer.Print(FString::Printf(TEXT("Rotator->SetPitch(%s.Pitch);"), *PropertyValue));
			Writer.Print(FString::Printf(TEXT("Rotator->SetYaw(%s.Yaw);"), *PropertyValue));
			Writer.Print(FString::Printf(TEXT("Rotator->SetRoll(%s.Roll);"), *PropertyValue));
		}
		else if (Struct->GetFName() == NAME_Plane)
		{
			Writer.Print(FString::Printf(TEXT("auto& Plane = %s;"), *SchemaPropertyName));
			Writer.Print(FString::Printf(TEXT("Plane->SetX(%s.X);"), *PropertyValue));
			Writer.Print(FString::Printf(TEXT("Plane->SetY(%s.Y);"), *PropertyValue));
			Writer.Print(FString::Printf(TEXT("Plane->SetZ(%s.Z);"), *PropertyValue));
			Writer.Print(FString::Printf(TEXT("Plane->SetW(%s.W);"), *PropertyValue));
		}
		else if (Struct->GetName() == TEXT("Vector_NetQuantize100"))
		{
			Writer.Print(FString::Printf(TEXT("%s = %s;"), *SchemaPropertyName, *PropertyValue));
		}
		else if (Struct->GetName() == TEXT("Vector_NetQuantize10"))
		{
			Writer.Print(FString::Printf(TEXT("%s = %s;"), *SchemaPropertyName, *PropertyValue));
		}
		else if (Struct->GetName() == TEXT("Vector_NetQuantizeNormal"))
		{
			Writer.Print(FString::Printf(TEXT("%s = %s;"), *SchemaPropertyName, *PropertyValue));
		}
		else if (Struct->GetName() == TEXT("Vector_NetQuantize"))
		{
			Writer.Print(FString::Printf(TEXT("%s = %s;"), *SchemaPropertyName, *PropertyValue));
		}
		else if (Struct->GetName() == TEXT("UniqueNetIdRepl"))
		{
			Writer.Print(TEXT("// UNSUPPORTED"));
		}
		else if (Struct->GetName() == TEXT("RepMovement"))
		{
			Writer.Print(FString::Printf(TEXT("TArray<uint8> Data;\nFMemoryWriter Writer(Data);\nbool Success;\n%s.NetSerialize(Writer, nullptr, Success);"), *PropertyValue));
			Writer.Print(FString::Printf(TEXT("%s = FBase64::Encode(Data);"), *SchemaPropertyName));
		}
		else
		{
			for (TFieldIterator<UProperty> It(Struct); It; ++It)
			{
				Writer.Print(TEXT("{")).Indent();
				TArray<UProperty*> NewChain = PropertyChain;
				NewChain.Add(*It);
				//GenerateUnrealToSchemaConversion(Writer, ReplicatedData, NewChain, PropertyValue + TEXT(".") + (*It)->GetNameCPP());
				Writer.Outdent().Print(TEXT("}"));
			}
		}
	}
	else if (Property->IsA(UBoolProperty::StaticClass()))
	{
		Writer.Print(FString::Printf(TEXT("%s = %s != 0;"), *SchemaPropertyName, *PropertyValue));
	}
	else if (Property->IsA(UFloatProperty::StaticClass()))
	{
		Writer.Print(FString::Printf(TEXT("%s = %s;"), *SchemaPropertyName, *PropertyValue));
	}
	else if (Property->IsA(UIntProperty::StaticClass()))
	{
		Writer.Print(FString::Printf(TEXT("%s = %s;"), *SchemaPropertyName, *PropertyValue));
	}
	else if (Property->IsA(UByteProperty::StaticClass()))
	{
		Writer.Print(FString::Printf(TEXT("%s = int(%s);"), *SchemaPropertyName, *PropertyValue));
<<<<<<< HEAD
	} else if (Property->IsA(UObjectPropertyBase::StaticClass())) {
		Writer.Print(FString::Printf(TEXT("auto UObjectRef = NewObject<UUnrealObjectRef>();\nUObjectRef->SetEntity(FEntityId((int64(PackageMap->GetNetGUIDFromObject(%s).Value))));\n%s = UObjectRef;"), *PropertyValue, *SchemaPropertyName));
	} else if (Property->IsA(UNameProperty::StaticClass())) {
=======
	}
	else if (Property->IsA(UObjectPropertyBase::StaticClass()))
	{
		Writer.Print(FString::Printf(TEXT("// WEAK OBJECT REPLICATION - %s = %s;"), *SchemaPropertyName, *PropertyValue));
	}
	else if (Property->IsA(UNameProperty::StaticClass()))
	{
>>>>>>> 9e9e660c
		Writer.Print(FString::Printf(TEXT("%s = %s.ToString();"), *SchemaPropertyName, *PropertyValue));
	}
	else if (Property->IsA(UUInt32Property::StaticClass()))
	{
		Writer.Print(FString::Printf(TEXT("%s = int(%s);"), *SchemaPropertyName, *PropertyValue));
	}
	else if (Property->IsA(UUInt64Property::StaticClass()))
	{
		Writer.Print(FString::Printf(TEXT("%s = int(%s);"), *SchemaPropertyName, *PropertyValue));
	}
	else if (Property->IsA(UStrProperty::StaticClass()))
	{
		Writer.Print(FString::Printf(TEXT("// UNSUPPORTED - %s = %s;"), *SchemaPropertyName, *PropertyValue));
	}
	else
	{
		Writer.Print(TEXT("// UNSUPPORTED"));
	}
}

<<<<<<< HEAD
void GenerateCompleteSchemaFromClass(const FString& SchemaPath, const FString& ForwardingCodePath, UClass* Class) {
	FCodeWriter OutputSchema;
	FCodeWriter OutputForwardingCode;
	FCodeWriter OutputForwardingCodeHeader;
=======
void GenerateCompleteSchemaFromClass(const FString& SchemaPath, const FString& ForwardingCodePath, UClass* Class)
{
	CodeWriter OutputSchema;
	CodeWriter OutputForwardingCode;
	CodeWriter OutputForwardingCodeHeader;
>>>>>>> 9e9e660c

	// Parse RepLayout.
	FRepLayout RepLayout;
	RepLayout.InitFromObjectClass(Class);
	TArray<TPair<int, RepLayoutPropertyInfo>> RepLayoutProperties;
	for (int CmdIndex = 0; CmdIndex < RepLayout.Cmds.Num(); ++CmdIndex)
	{
		auto& Cmd = RepLayout.Cmds[CmdIndex];

		if (Cmd.Type == REPCMD_Return || Cmd.Type == REPCMD_DynamicArray)
			continue;

		if (Cmd.Property == nullptr)
			continue;

		// Get property and parent property from RepLayout.
		UProperty* Property = Cmd.Property;
		UProperty* ParentProperty = RepLayout.Parents[Cmd.ParentIndex].Property;
		if (ParentProperty == Property)
		{
			ParentProperty = nullptr;
		}
		TArray<UProperty*> PropertyChain;
		if (ParentProperty)
		{
			PropertyChain = {ParentProperty, Property};
		}
		else
		{
			PropertyChain = {Property};
		}

		int32 Handle = CmdIndex + 1;
		RepLayoutProperties.Add(MakeTuple(Handle, RepLayoutPropertyInfo{PropertyInfo{
			Property, (ERepLayoutCmdType)Cmd.Type, PropertyChain
		}, Cmd.Offset}));
	}

	// Recurse into class properties.
	TArray<PropertyInfo> Properties;
	for (TFieldIterator<UProperty> It(Class); It; ++It)
	{
		VisitProperty(Properties, Class->GetDefaultObject(), {}, *It);
	}

	// Divide properties into replicated and non-replicated properties.
	TArray<RepLayoutPropertyInfo> ReplicatedProperties;
	TArray<PropertyInfo> CompleteProperties;
	for (auto& RepLayoutProperty : RepLayoutProperties)
	{
		ReplicatedProperties.Add(RepLayoutProperty.Value);
	}
	for (auto& Property : Properties)
	{
		// Skip properties which are already marked as replicated.
		for (auto& ReplicatedProperty : ReplicatedProperties)
		{
			if (ReplicatedProperty.Info.Chain == Property.Chain)
			{
				continue;
			}
		}
		CompleteProperties.Add(Property);
	}

	// Schema.
	OutputSchema.Print(SchemaHeader(TEXT("improbable.unreal")));
	OutputSchema.Print(FString::Printf(TEXT("type %s {"), *GetSchemaReplicatedTypeFromUnreal(Class)));
	OutputSchema.Indent();
	int FieldCounter = 0;
	for (auto& Prop : ReplicatedProperties)
	{
		FieldCounter++;
		OutputSchema.Print(
			FString::Printf(
				TEXT("%s %s = %d;"),
				*RepLayoutTypeToSchemaType(Prop.Info.Type),
				*GetFullyQualifiedName(Prop.Info.Chain),
				FieldCounter
			)
		);
	}
	OutputSchema.Outdent().Print(TEXT("}"));
	OutputSchema.Print(FString::Printf(TEXT("type %s {"), *GetSchemaCompleteTypeFromUnreal(Class)));
	OutputSchema.Indent();
	for (auto& Prop : CompleteProperties)
	{
		FieldCounter++;
		OutputSchema.Print(
			FString::Printf(
				TEXT("%s %s = %d;"),
				*RepLayoutTypeToSchemaType(Prop.Type),
				*GetFullyQualifiedName(Prop.Chain),
				FieldCounter
			)
		);
	}
	OutputSchema.Outdent().Print(TEXT("}"));

	// Components.
	OutputSchema.Print(FString::Printf(TEXT("component %s {"), *GetSchemaReplicatedComponentFromUnreal(Class)));
	OutputSchema.Indent();
	OutputSchema.Print(TEXT("id = 100000;"));
	OutputSchema.Print(FString::Printf(TEXT("data %s;"), *GetSchemaReplicatedTypeFromUnreal(Class)));
	OutputSchema.Outdent().Print(TEXT("}"));
	OutputSchema.Print(FString::Printf(TEXT("component %s {"), *GetSchemaCompleteDataComponentFromUnreal(Class)));
	OutputSchema.Indent();
	OutputSchema.Print(TEXT("id = 100001;"));
	OutputSchema.Print(FString::Printf(TEXT("data %s;"), *GetSchemaCompleteTypeFromUnreal(Class)));
	OutputSchema.Outdent().Print(TEXT("}"));
	OutputSchema.WriteToFile(SchemaPath + TEXT("UnrealNative.schema"));

	FString ShadowActorClass = FString::Printf(TEXT("SpatialShadowActor_%s"), *Class->GetName());

	// Forwarding code function signatures.
<<<<<<< HEAD
	FString CmdIndexToPropertyMapSignature = FString::Printf(
		TEXT("TMap<int, TPair<UProperty*, UProperty*>> CreateCmdIndexToPropertyMap_%s()"),
		*Class->GetName());
	FString ForwardingFunctionSignature = FString::Printf(
		TEXT("void ApplyUpdateToSpatial_%s(AActor* Actor, int CmdIndex, UProperty* ParentProperty, UProperty* Property, U%sComponent* ReplicatedData, USpatialPackageMapClient* PackageMap)"),
		*Class->GetName(),
		*GetSchemaReplicatedComponentFromUnreal(Class));
=======
	FString UnrealToSpatialReturnType = TEXT("void");
	FString UnrealToSpatialSignature = TEXT("ApplyUpdateToSpatial(FArchive& Reader, int32 Handle, UProperty* Property)");
	FString SpatialToUnrealReturnType = TEXT("void");
>>>>>>> 9e9e660c
	FString SpatialToUnrealSignature = FString::Printf(
		TEXT("ReceiveUpdateFromSpatial(AActor* Actor, U%sComponentUpdate* Update)"),
		*GetSchemaReplicatedComponentFromUnreal(Class));

	// Forwarding code header file.
	OutputForwardingCodeHeader.Print(TEXT("#pragma once"));
	OutputForwardingCodeHeader.Print();
	OutputForwardingCodeHeader.Print(TEXT("#include \"SpatialShadowActor.h\""));
	OutputForwardingCodeHeader.Print(FString::Printf(TEXT("#include \"%s.generated.h\""), *ShadowActorClass));
	OutputForwardingCodeHeader.Print();
	OutputForwardingCodeHeader.Print(FString::Printf(TEXT("class U%sComponent;"), *GetSchemaReplicatedComponentFromUnreal(Class)));
	OutputForwardingCodeHeader.Print(FString::Printf(TEXT("class U%sComponentUpdate;"), *GetSchemaReplicatedComponentFromUnreal(Class)));
	OutputForwardingCodeHeader.Print(FString::Printf(TEXT("class U%sComponent;"), *GetSchemaCompleteDataComponentFromUnreal(Class)));
	OutputForwardingCodeHeader.Print();
	OutputForwardingCodeHeader.Print(TEXT("struct RepHandleData\n{\n\tUProperty* Parent;\n\tUProperty* Property;\n\tint32 Offset;\n};"));
	OutputForwardingCodeHeader.Print();
	OutputForwardingCodeHeader.Print(TEXT("UCLASS()"));
	OutputForwardingCodeHeader.Print(FString::Printf(TEXT("class A%s : public ASpatialShadowActor"), *ShadowActorClass));
	OutputForwardingCodeHeader.Print(TEXT("{")).Indent();
	OutputForwardingCodeHeader.Print(TEXT("GENERATED_BODY()"));
	OutputForwardingCodeHeader.Outdent().Print(TEXT("public:")).Indent();
	OutputForwardingCodeHeader.Print(FString::Printf(TEXT("A%s();"), *ShadowActorClass));
	OutputForwardingCodeHeader.Print();
	OutputForwardingCodeHeader.Print(FString::Printf(TEXT("%s %s;"), *UnrealToSpatialReturnType, *UnrealToSpatialSignature));
	OutputForwardingCodeHeader.Print(FString::Printf(TEXT("%s %s;"), *SpatialToUnrealReturnType, *SpatialToUnrealSignature));
	OutputForwardingCodeHeader.Print();
	OutputForwardingCodeHeader.Print(TEXT("void ReplicateChanges(float DeltaTime) override;"));
	OutputForwardingCodeHeader.Print(TEXT("const TMap<int32, RepHandleData>& GetHandlePropertyMap() const;"));
	OutputForwardingCodeHeader.Print();
	OutputForwardingCodeHeader.Print("UPROPERTY()");
	OutputForwardingCodeHeader.Print(FString::Printf(TEXT("U%sComponent* ReplicatedData;"), *GetSchemaReplicatedComponentFromUnreal(Class)));
	OutputForwardingCodeHeader.Print("UPROPERTY()");
	OutputForwardingCodeHeader.Print(FString::Printf(TEXT("U%sComponent* CompleteData; "), *GetSchemaCompleteDataComponentFromUnreal(Class)));
	OutputForwardingCodeHeader.Print();
	OutputForwardingCodeHeader.Outdent().Print(TEXT("private:")).Indent();
	OutputForwardingCodeHeader.Print(TEXT("TMap<int32, RepHandleData> HandleToPropertyMap;"));
	OutputForwardingCodeHeader.Outdent().Print(TEXT("};"));
	OutputForwardingCodeHeader.WriteToFile(ForwardingCodePath + FString::Printf(TEXT("%s.h"), *ShadowActorClass));

	// Forwarding code source file.
	OutputForwardingCode.Print(FString::Printf(TEXT("#include \"%s.h\""), *ShadowActorClass));
	OutputForwardingCode.Print(FString::Printf(TEXT("#include \"%sComponent.h\""), *GetSchemaReplicatedComponentFromUnreal(Class)));
	OutputForwardingCode.Print(FString::Printf(TEXT("#include \"%sComponent.h\""), *GetSchemaCompleteDataComponentFromUnreal(Class)));
	OutputForwardingCode.Print(TEXT("#include \"CoreMinimal.h\""));
	OutputForwardingCode.Print(TEXT("#include \"Misc/Base64.h\""));
<<<<<<< HEAD
	OutputForwardingCode.Print(TEXT("#include \"Engine/PackageMapClient.h\""));
=======
	
	// Constructor.
	OutputForwardingCode.Print();
	OutputForwardingCode.Print(FString::Printf(TEXT("A%s::A%s()"), *ShadowActorClass, *ShadowActorClass));
	OutputForwardingCode.Print(TEXT("{")).Indent();
	OutputForwardingCode.Print(FString::Printf(
		TEXT("ReplicatedData = CreateDefaultSubobject<U%sComponent>(TEXT(\"%sComponent\"));"),
		*GetSchemaReplicatedComponentFromUnreal(Class),
		*GetSchemaReplicatedComponentFromUnreal(Class)));
	OutputForwardingCode.Print(FString::Printf(
		TEXT("CompleteData = CreateDefaultSubobject<U%sComponent>(TEXT(\"%sComponent\"));"),
		*GetSchemaCompleteDataComponentFromUnreal(Class),
		*GetSchemaCompleteDataComponentFromUnreal(Class)));

	// Handle to Property map.
>>>>>>> 9e9e660c
	OutputForwardingCode.Print();
	OutputForwardingCode.Print(FString::Printf(TEXT("UClass* Class = %s::StaticClass();"), *GetUnrealCompleteTypeName(Class)));
	for (auto& RepLayoutPair : RepLayoutProperties)
	{
		auto CmdIndex = RepLayoutPair.Key;
		PropertyInfo& PropertyInfo = RepLayoutPair.Value.Info;
		// Parent case.
		if (PropertyInfo.Chain.Num() > 1)
		{
			OutputForwardingCode.Print(FString::Printf(TEXT("HandleToPropertyMap.Add(%d, RepHandleData{Class->FindPropertyByName(\"%s\"), nullptr, %d});"),
				CmdIndex, *PropertyInfo.Chain[0]->GetName(), RepLayoutPair.Value.Offset));
			OutputForwardingCode.Print(FString::Printf(TEXT("HandleToPropertyMap[%d].Property = Cast<UStructProperty>(HandleToPropertyMap[%d].Parent)->Struct->FindPropertyByName(\"%s\");"),
				CmdIndex, CmdIndex, *PropertyInfo.Chain[1]->GetName()));
		}
		else
		{
			OutputForwardingCode.Print(FString::Printf(TEXT("HandleToPropertyMap.Add(%d, RepHandleData{nullptr, Class->FindPropertyByName(\"%s\"), %d});"),
				CmdIndex, *PropertyInfo.Property->GetName(), RepLayoutPair.Value.Offset));
		}
	}
	OutputForwardingCode.Outdent();
	OutputForwardingCode.Print(TEXT("}"));

	// Unreal -> Spatial (replicated)
	OutputForwardingCode.Print();
	OutputForwardingCode.Print(FString::Printf(TEXT("%s A%s::%s"), *UnrealToSpatialReturnType, *ShadowActorClass, *UnrealToSpatialSignature));
	OutputForwardingCode.Print(TEXT("{"));
	OutputForwardingCode.Indent();
	OutputForwardingCode.Print(TEXT("switch (Handle)\n{"));
	OutputForwardingCode.Indent();
	for (auto& RepLayoutPair : RepLayoutProperties)
	{
		auto Handle = RepLayoutPair.Key;
		PropertyInfo& PropertyInfo = RepLayoutPair.Value.Info;

		if (PropertyInfo.Property->IsA(UObjectPropertyBase::StaticClass()))
		{
			OutputForwardingCode.Print(FString::Printf(TEXT("// case %d: - %s is an object reference, skipping."), Handle, *PropertyInfo.Property->GetName()));
			continue;
		}

		// Output conversion code.
		OutputForwardingCode.Print(FString::Printf(TEXT("case %d:"), Handle));
		OutputForwardingCode.Print(TEXT("{"));
		OutputForwardingCode.Indent();

		// Value expression.
		FString Container = TEXT("Container");
		FString PropertyValueName = TEXT("Value");
		FString PropertyValueCppType = PropertyInfo.Property->GetCPPType();
		FString PropertyName = TEXT("Property");
		OutputForwardingCode.Print(FString::Printf(TEXT("%s %s;"), *PropertyValueCppType, *PropertyValueName));
		OutputForwardingCode.Print(FString::Printf(TEXT("check(%s->ElementSize == sizeof(%s));"), *PropertyName, *PropertyValueName));
		OutputForwardingCode.Print(FString::Printf(TEXT("%s->NetSerializeItem(Reader, nullptr, &%s);"), *PropertyName, *PropertyValueName));

		// Schema conversion.
		GenerateUnrealToSchemaConversion(OutputForwardingCode, TEXT("ReplicatedData"), PropertyInfo.Chain, PropertyValueName);

		OutputForwardingCode.Print(TEXT("break;"));
		OutputForwardingCode.Outdent();
		OutputForwardingCode.Print(TEXT("}"));
	}
	OutputForwardingCode.Outdent();
	OutputForwardingCode.Print(TEXT("}"));
	OutputForwardingCode.Outdent();
	OutputForwardingCode.Print(TEXT("}"));

	// Unreal -> Spatial (old).
	// TODO: Keeping this around to help implement complete data serialisation later.
	/*
	FString UnrealToSpatialOldSignature = FString::Printf(
		TEXT("void ApplyUpdateToSpatial_Old(AActor* Actor, int32 Handle, UProperty* ParentProperty, UProperty* Property, U%sComponent* ReplicatedData)"),
		*GetSchemaReplicatedComponentFromUnreal(Class));
	OutputForwardingCode.Print();
	OutputForwardingCode.Print(UnrealToSpatialOldSignature);
	OutputForwardingCode.Print(TEXT("{"));
	OutputForwardingCode.Indent();
	OutputForwardingCode.Print(TEXT("UObject* Container = Actor;"));
	OutputForwardingCode.Print(TEXT("switch (Handle)\n{"));
	OutputForwardingCode.Indent();
	for (auto& RepLayoutPair : RepLayoutProperties)
	{
		auto Handle = RepLayoutPair.Key;
		PropertyInfo& PropertyInfo = RepLayoutPair.Value.Info;

		// Output conversion code.
		OutputForwardingCode.Print(FString::Printf(TEXT("case %d:"), Handle));
		OutputForwardingCode.Print(TEXT("{"));
		OutputForwardingCode.Indent();

		// Value expression.
		FString Container = TEXT("Container");
		FString PropertyValueName = TEXT("Value");
		FString FieldValueName = PropertyValueName;
		FString PropertyValueCppType = PropertyInfo.Property->GetCPPType();
		FString PropertyName = TEXT("Property");
		if (PropertyInfo.Chain.Num() > 1)
		{
			PropertyName = TEXT("ParentProperty");
			PropertyValueCppType = PropertyInfo.Chain[0]->GetCPPType();
			FieldValueName += TEXT(".") + PropertyInfo.Property->GetNameCPP();
		}
		OutputForwardingCode.Print(FString::Printf(TEXT("auto& %s = *%s->ContainerPtrToValuePtr<%s>(%s);"), *PropertyValueName, *PropertyName, *PropertyValueCppType, *Container));

		// Schema conversion.
		GenerateUnrealToSchemaConversion(OutputForwardingCode, TEXT("ReplicatedData"), PropertyInfo.Chain, FieldValueName);

		OutputForwardingCode.Print(TEXT("break;"));
		OutputForwardingCode.Outdent();
		OutputForwardingCode.Print(TEXT("}"));
	}
	OutputForwardingCode.Outdent();
	OutputForwardingCode.Print(TEXT("}"));
	OutputForwardingCode.Outdent();
	OutputForwardingCode.Print(TEXT("}"));
	*/

	// Spatial -> Unreal.
	OutputForwardingCode.Print();
	OutputForwardingCode.Print(FString::Printf(TEXT("%s A%s::%s"), *SpatialToUnrealReturnType, *ShadowActorClass, *SpatialToUnrealSignature));
	OutputForwardingCode.Print(TEXT("{"));
	OutputForwardingCode.Indent();
	OutputForwardingCode.Print(TEXT("UObject* Container = Actor;"));
	for (auto& RepLayoutPair : RepLayoutProperties)
	{
		auto Handle = RepLayoutPair.Key;
		PropertyInfo& PropertyInfo = RepLayoutPair.Value.Info;

		OutputForwardingCode.Print(FString::Printf(TEXT("if (Update->Has%s())\n{"), *GetFullyQualifiedCppName(PropertyInfo.Chain)));
		OutputForwardingCode.Indent();
		OutputForwardingCode.Print(FString::Printf(TEXT("RepHandleData& Data = HandleToPropertyMap[%d];"), Handle));

		// Value expression.
		FString Container = TEXT("Container");
		FString PropertyValueName = TEXT("Value");
		FString FieldValueName = PropertyValueName;
		FString PropertyValueCppType = PropertyInfo.Property->GetCPPType();
		FString PropertyName = TEXT("Data.Property");
		if (PropertyInfo.Chain.Num() > 1)
		{
			PropertyName = TEXT("Data.Parent");
			PropertyValueCppType = PropertyInfo.Chain[0]->GetCPPType();
			FieldValueName += TEXT(".") + PropertyInfo.Property->GetNameCPP();
		}
		OutputForwardingCode.Print(FString::Printf(TEXT("auto& %s = *%s->ContainerPtrToValuePtr<%s>(%s);"), *PropertyValueName, *PropertyName, *PropertyValueCppType, *Container));

		// Schema -> Unreal conversion.
		//GenerateUnrealToSchemaConversion(OutputForwardingCode, TEXT("ReplicatedData"), PropertyInfo.Chain, FieldValueName);

		OutputForwardingCode.Outdent();
		OutputForwardingCode.Print(TEXT("}"));
	}
	OutputForwardingCode.Outdent();
	OutputForwardingCode.Print(TEXT("}"));

	// ReplicateChanges.
	OutputForwardingCode.Print();
	OutputForwardingCode.Print(FString::Printf(TEXT("void A%s::ReplicateChanges(float DeltaTime)"), *ShadowActorClass));
	OutputForwardingCode.Print(TEXT("{")).Indent();
	OutputForwardingCode.Print(TEXT("ReplicatedData->ReplicateChanges(DeltaTime);"));
	OutputForwardingCode.Outdent().Print(TEXT("}"));

	// GetHandlePropertyMap
	OutputForwardingCode.Print();
	OutputForwardingCode.Print(FString::Printf(TEXT("const TMap<int32, RepHandleData>& A%s::GetHandlePropertyMap() const"), *ShadowActorClass));
	OutputForwardingCode.Print(TEXT("{")).Indent();
	OutputForwardingCode.Print(TEXT("return HandleToPropertyMap;"));
	OutputForwardingCode.Outdent().Print(TEXT("}"));

	OutputForwardingCode.WriteToFile(ForwardingCodePath + FString::Printf(TEXT("%s.cpp"), *ShadowActorClass));
}
}

UGenerateSchemaCommandlet::UGenerateSchemaCommandlet()
{
}

UGenerateSchemaCommandlet::~UGenerateSchemaCommandlet()
{
}

int32 UGenerateSchemaCommandlet::Main(const FString& Params)
{
	FString CombinedSchemaPath =
		FPaths::Combine(*FPaths::GetPath(FPaths::GetProjectFilePath()), TEXT("../../../schema/generated/"));
	FString CombinedForwardingCodePath =
		FPaths::Combine(*FPaths::GetPath(FPaths::GetProjectFilePath()), TEXT("../../../workers/unreal/Game/Source/NUF/Generated/"));
	UE_LOG(LogTemp, Display, TEXT("Schema path %s - Forwarding code path %s"), *CombinedSchemaPath, *CombinedForwardingCodePath);
	if (FPaths::CollapseRelativeDirectories(CombinedSchemaPath) && FPaths::CollapseRelativeDirectories(CombinedForwardingCodePath))
	{
		UE_LOG(LogTemp, Warning, TEXT("================================================================================="));
		GenerateCompleteSchemaFromClass(CombinedSchemaPath, CombinedForwardingCodePath, ACharacter::StaticClass());
		UE_LOG(LogTemp, Warning, TEXT("================================================================================="));
	}
	else
	{
		UE_LOG(LogTemp, Display, TEXT("Path was invalid - schema not generated"));
	}

	return 0;
}<|MERGE_RESOLUTION|>--- conflicted
+++ resolved
@@ -6,79 +6,14 @@
 #include "Components/ArrowComponent.h"
 #include "Utils/CodeWriter.h"
 
-<<<<<<< HEAD
-
-namespace {
-FString PropertySchemaName(UProperty* Property) {
-=======
 // Hack to access private members of FRepLayout.
 #define private public
 #include "Net/RepLayout.h"
 #undef private
 
-namespace
-{
-class CodeWriter
-{
-public:
-	CodeWriter() : Scope(0)
-	{
-	}
-
-	CodeWriter& Print()
-	{
-		OutputSource += TEXT("\n");
-		return *this;
-	}
-
-	CodeWriter& Print(const FString& String)
-	{
-		TArray<FString> Lines;
-		String.ParseIntoArray(Lines, TEXT("\n"), false);
-		for (auto& Line : Lines)
-		{
-			FString ScopeIdent;
-			for (int ScopeLevel = 0; ScopeLevel < Scope; ++ScopeLevel)
-			{
-				ScopeIdent += FString(TEXT("\t"));
-			}
-			OutputSource += ScopeIdent + Line + TEXT("\n");
-		}
-		return *this;
-	}
-
-	void WriteToFile(const FString& Filename)
-	{
-		check(Scope == 0);
-		FFileHelper::SaveStringToFile(OutputSource, *Filename);
-	}
-
-	void Dump()
-	{
-		UE_LOG(LogTemp, Warning, TEXT("%s"), *OutputSource);
-	}
-
-	CodeWriter& Indent()
-	{
-		Scope++;
-		return *this;
-	}
-
-	CodeWriter& Outdent()
-	{
-		check(Scope > 0);
-		Scope--;
-		return *this;
-	}
-
-private:
-	FString OutputSource;
-	int Scope;
-};
 
 FString PropertySchemaName(UProperty* Property)
 {
->>>>>>> 9e9e660c
 	FString FullPath = Property->GetFullGroupName(false);
 	FullPath.ReplaceInline(TEXT("."), TEXT("_"));
 	FullPath.ReplaceInline(SUBOBJECT_DELIMITER, TEXT("_"));
@@ -491,21 +426,11 @@
 	});
 }
 
-<<<<<<< HEAD
 void GenerateUnpackedStructUnrealToSchemaConversion(FCodeWriter& Writer, TArray<UProperty*> PropertyChain, UStruct* Struct) {
 }
 
 // Returns the output expression to assign to the schema value.
 void GenerateUnrealToSchemaConversion(FCodeWriter& Writer, const FString& ReplicatedData, TArray<UProperty*> PropertyChain, const FString& PropertyValue) {
-=======
-void GenerateUnpackedStructUnrealToSchemaConversion(CodeWriter& Writer, TArray<UProperty*> PropertyChain, UStruct* Struct)
-{
-}
-
-// Returns the output expression to assign to the schema value.
-void GenerateUnrealToSchemaConversion(CodeWriter& Writer, const FString& ReplicatedData, TArray<UProperty*> PropertyChain, const FString& PropertyValue)
-{
->>>>>>> 9e9e660c
 	// Get result type.
 	UProperty* Property = PropertyChain[PropertyChain.Num() - 1];
 	FString SchemaPropertyName = ReplicatedData + TEXT("->") + GetFullyQualifiedCppName(PropertyChain);
@@ -594,19 +519,11 @@
 	else if (Property->IsA(UByteProperty::StaticClass()))
 	{
 		Writer.Print(FString::Printf(TEXT("%s = int(%s);"), *SchemaPropertyName, *PropertyValue));
-<<<<<<< HEAD
-	} else if (Property->IsA(UObjectPropertyBase::StaticClass())) {
+	} 
+	else if (Property->IsA(UObjectPropertyBase::StaticClass())) {
 		Writer.Print(FString::Printf(TEXT("auto UObjectRef = NewObject<UUnrealObjectRef>();\nUObjectRef->SetEntity(FEntityId((int64(PackageMap->GetNetGUIDFromObject(%s).Value))));\n%s = UObjectRef;"), *PropertyValue, *SchemaPropertyName));
-	} else if (Property->IsA(UNameProperty::StaticClass())) {
-=======
-	}
-	else if (Property->IsA(UObjectPropertyBase::StaticClass()))
-	{
-		Writer.Print(FString::Printf(TEXT("// WEAK OBJECT REPLICATION - %s = %s;"), *SchemaPropertyName, *PropertyValue));
-	}
-	else if (Property->IsA(UNameProperty::StaticClass()))
-	{
->>>>>>> 9e9e660c
+	} 
+	else if (Property->IsA(UNameProperty::StaticClass())) {
 		Writer.Print(FString::Printf(TEXT("%s = %s.ToString();"), *SchemaPropertyName, *PropertyValue));
 	}
 	else if (Property->IsA(UUInt32Property::StaticClass()))
@@ -627,18 +544,10 @@
 	}
 }
 
-<<<<<<< HEAD
 void GenerateCompleteSchemaFromClass(const FString& SchemaPath, const FString& ForwardingCodePath, UClass* Class) {
 	FCodeWriter OutputSchema;
 	FCodeWriter OutputForwardingCode;
 	FCodeWriter OutputForwardingCodeHeader;
-=======
-void GenerateCompleteSchemaFromClass(const FString& SchemaPath, const FString& ForwardingCodePath, UClass* Class)
-{
-	CodeWriter OutputSchema;
-	CodeWriter OutputForwardingCode;
-	CodeWriter OutputForwardingCodeHeader;
->>>>>>> 9e9e660c
 
 	// Parse RepLayout.
 	FRepLayout RepLayout;
@@ -754,19 +663,9 @@
 	FString ShadowActorClass = FString::Printf(TEXT("SpatialShadowActor_%s"), *Class->GetName());
 
 	// Forwarding code function signatures.
-<<<<<<< HEAD
-	FString CmdIndexToPropertyMapSignature = FString::Printf(
-		TEXT("TMap<int, TPair<UProperty*, UProperty*>> CreateCmdIndexToPropertyMap_%s()"),
-		*Class->GetName());
-	FString ForwardingFunctionSignature = FString::Printf(
-		TEXT("void ApplyUpdateToSpatial_%s(AActor* Actor, int CmdIndex, UProperty* ParentProperty, UProperty* Property, U%sComponent* ReplicatedData, USpatialPackageMapClient* PackageMap)"),
-		*Class->GetName(),
-		*GetSchemaReplicatedComponentFromUnreal(Class));
-=======
 	FString UnrealToSpatialReturnType = TEXT("void");
-	FString UnrealToSpatialSignature = TEXT("ApplyUpdateToSpatial(FArchive& Reader, int32 Handle, UProperty* Property)");
+	FString UnrealToSpatialSignature = TEXT("ApplyUpdateToSpatial(FArchive& Reader, int32 Handle, UProperty* Property, USpatialPackageMapClient* PackageMap)");
 	FString SpatialToUnrealReturnType = TEXT("void");
->>>>>>> 9e9e660c
 	FString SpatialToUnrealSignature = FString::Printf(
 		TEXT("ReceiveUpdateFromSpatial(AActor* Actor, U%sComponentUpdate* Update)"),
 		*GetSchemaReplicatedComponentFromUnreal(Class));
@@ -812,9 +711,7 @@
 	OutputForwardingCode.Print(FString::Printf(TEXT("#include \"%sComponent.h\""), *GetSchemaCompleteDataComponentFromUnreal(Class)));
 	OutputForwardingCode.Print(TEXT("#include \"CoreMinimal.h\""));
 	OutputForwardingCode.Print(TEXT("#include \"Misc/Base64.h\""));
-<<<<<<< HEAD
 	OutputForwardingCode.Print(TEXT("#include \"Engine/PackageMapClient.h\""));
-=======
 	
 	// Constructor.
 	OutputForwardingCode.Print();
@@ -830,7 +727,6 @@
 		*GetSchemaCompleteDataComponentFromUnreal(Class)));
 
 	// Handle to Property map.
->>>>>>> 9e9e660c
 	OutputForwardingCode.Print();
 	OutputForwardingCode.Print(FString::Printf(TEXT("UClass* Class = %s::StaticClass();"), *GetUnrealCompleteTypeName(Class)));
 	for (auto& RepLayoutPair : RepLayoutProperties)
