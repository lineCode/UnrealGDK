// Copyright (c) Improbable Worlds Ltd, All Rights Reserved

#pragma once

#include <improbable/worker.h>

#include "Engine/ActorChannel.h"
#include "EntityId.h"
#include "SpatialOSCommandResult.h"
#include "Commander.h"
#include "improbable/worker.h"
#include "improbable/standard_library.h"
#include <map>
#include "SpatialActorChannel.generated.h"


// A replacement actor channel that plugs into the Engine's replication system and works with SpatialOS
UCLASS(Transient)
class NUF_API USpatialActorChannel : public UActorChannel
{
	GENERATED_BODY()

public:
	USpatialActorChannel(const FObjectInitializer & ObjectInitializer = FObjectInitializer::Get());

	// SpatialOS Entity ID.
	worker::EntityId GetEntityId() const;

	// UChannel interface
	virtual void Init(UNetConnection * connection, int32 channelIndex, bool bOpenedLocally) override;
	virtual void SetClosingFlag() override;
	virtual void Close() override;
	virtual void ReceivedBunch(FInBunch & bunch) override;
	virtual void ReceivedNak(int32 packetId) override;
	virtual void Tick() override;
	virtual bool CanStopTicking() const override;
	virtual void AppendExportBunches(TArray<FOutBunch *> & outExportBunches) override;
	virtual void AppendMustBeMappedGuids(FOutBunch * bunch) override;
	virtual FPacketIdRange SendBunch(FOutBunch * bunch, bool bMerge) override;
	virtual void StartBecomingDormant() override;
	//NUF-sourcechange Requires virtual in ActorChannel.h
	virtual bool ReplicateActor() override;
	//NUF-sourcechange Requires virtual in ActorChannel.h
	virtual void SetChannelActor(AActor* InActor) override;


	void OnReserveEntityIdResponse(const worker::ReserveEntityIdResponseOp& Op);
	void OnCreateEntityResponse(const worker::CreateEntityResponseOp& Op);

	// Distinguishes between channels created for actors that went through the "old" pipeline vs actors that are triggered through SpawnActor() calls.
	//In the future we may not use an actor channel for non-core actors.
	UPROPERTY(transient)
	bool bCoreActor;

protected:
	// UChannel interface
	virtual void BecomeDormant() override;
	virtual bool CleanUp(const bool bForDestroy) override;

<<<<<<< HEAD
private:
	
	TWeakPtr<worker::Connection> WorkerConnection;
	TWeakPtr<worker::View> WorkerView;	

	TUniquePtr<improbable::unreal::callbacks::FScopedViewCallbacks> Callbacks;

	worker::RequestId<worker::ReserveEntityIdRequest> ReserveEntityIdRequestId;	
	worker::RequestId<worker::CreateEntityRequest> CreateEntityRequestId;
=======
>>>>>>> 7817ec23
};<|MERGE_RESOLUTION|>--- conflicted
+++ resolved
@@ -24,7 +24,10 @@
 	USpatialActorChannel(const FObjectInitializer & ObjectInitializer = FObjectInitializer::Get());
 
 	// SpatialOS Entity ID.
-	worker::EntityId GetEntityId() const;
+	FORCEINLINE worker::EntityId GetEntityId() const
+	{
+		return ActorEntityId;
+	}
 
 	// UChannel interface
 	virtual void Init(UNetConnection * connection, int32 channelIndex, bool bOpenedLocally) override;
@@ -57,16 +60,14 @@
 	virtual void BecomeDormant() override;
 	virtual bool CleanUp(const bool bForDestroy) override;
 
-<<<<<<< HEAD
 private:
 	
 	TWeakPtr<worker::Connection> WorkerConnection;
 	TWeakPtr<worker::View> WorkerView;	
+	worker::EntityId ActorEntityId;
 
 	TUniquePtr<improbable::unreal::callbacks::FScopedViewCallbacks> Callbacks;
 
 	worker::RequestId<worker::ReserveEntityIdRequest> ReserveEntityIdRequestId;	
 	worker::RequestId<worker::CreateEntityRequest> CreateEntityRequestId;
-=======
->>>>>>> 7817ec23
 };