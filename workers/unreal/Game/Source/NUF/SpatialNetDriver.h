--- conflicted
+++ resolved
@@ -4,12 +4,8 @@
 
 #include "CoreMinimal.h"
 #include "IpNetDriver.h"
-<<<<<<< HEAD
-#include "SpatialShadowActorPipelineBlock.h"
 #include "SpatialInteropBlock.h"
-=======
 #include "SpatialUpdateInterop.h"
->>>>>>> 12d335b1
 #include "SpatialNetDriver.generated.h"
 
 class UEntityPipeline;
@@ -39,7 +35,6 @@
 		return SpatialOSInstance;
 	}
 
-<<<<<<< HEAD
 	UPROPERTY()
 	USpatialInteropBlock* SpatialInteropBlock;
 
@@ -50,9 +45,6 @@
 	bool AcceptNewPlayer(const FURL& InUrl);
 
 protected:
-=======
-private:	
->>>>>>> 12d335b1
 	UPROPERTY()
 	USpatialOS* SpatialOSInstance;
 
