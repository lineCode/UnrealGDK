// Copyright (c) Improbable Worlds Ltd, All Rights Reserved

#pragma once

#include "CoreMinimal.h"
#include "IpNetDriver.h"
#include "SpatialShadowActorPipelineBlock.h"
#include "SpatialNetDriver.generated.h"

class UEntityPipeline;
class UEntityRegistry;
class UCallbackDispatcher;
class USpatialOSComponentUpdater;
class USpatialOS;

UCLASS()
class NUF_API USpatialNetDriver : public UIpNetDriver
{
	GENERATED_BODY()

public:
	virtual bool InitBase(bool bInitAsClient, FNetworkNotify* InNotify, const FURL& URL, bool bReuseAddressAndPort, FString& Error) override;
	virtual int32 ServerReplicateActors(float DeltaSeconds) override;
	virtual void TickDispatch(float DeltaTime) override;
	virtual void PostInitProperties() override;

<<<<<<< HEAD
=======
	// TOOD: Provide accessor to get shadow actors.
	UPROPERTY()
	USpatialShadowActorPipelineBlock* ShadowActorPipelineBlock;

private:
>>>>>>> 9e9e660c
	UPROPERTY()
	USpatialOS* SpatialOSInstance;

	UPROPERTY()
	USpatialOSComponentUpdater* SpatialOSComponentUpdater;

	UPROPERTY()
	UEntityRegistry* EntityRegistry;

	UFUNCTION()
	void OnSpatialOSConnected();

	UFUNCTION()
	void OnSpatialOSConnectFailed();

	UFUNCTION()
	void OnSpatialOSDisconnected();

public:
	UEntityRegistry* GetEntityRegistry();
};<|MERGE_RESOLUTION|>--- conflicted
+++ resolved
@@ -24,14 +24,11 @@
 	virtual void TickDispatch(float DeltaTime) override;
 	virtual void PostInitProperties() override;
 
-<<<<<<< HEAD
-=======
 	// TOOD: Provide accessor to get shadow actors.
 	UPROPERTY()
 	USpatialShadowActorPipelineBlock* ShadowActorPipelineBlock;
 
 private:
->>>>>>> 9e9e660c
 	UPROPERTY()
 	USpatialOS* SpatialOSInstance;
 
@@ -50,6 +47,5 @@
 	UFUNCTION()
 	void OnSpatialOSDisconnected();
 
-public:
 	UEntityRegistry* GetEntityRegistry();
 };