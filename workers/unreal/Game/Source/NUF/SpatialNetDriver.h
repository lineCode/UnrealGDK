--- conflicted
+++ resolved
@@ -35,7 +35,6 @@
 		return SpatialOSInstance;
 	}
 
-<<<<<<< HEAD
 	UPROPERTY()
 	USpatialInteropBlock* SpatialInteropBlock;
 
@@ -45,15 +44,12 @@
 	
 	bool AcceptNewPlayer(const FURL& InUrl);
 
-protected:
-=======
 	USpatialUpdateInterop* GetSpatialUpdateInterop() const
 	{
 		return UpdateInterop;
 	}
 
-private:	
->>>>>>> 7817ec23
+protected:
 	UPROPERTY()
 	USpatialOS* SpatialOSInstance;
 
